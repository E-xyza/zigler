defmodule Zigler do

  @latest_zig_version Application.get_env(:zigler, :latest_zig_version)

  defmacro __using__(opts) do
    unless opts[:app] do
      raise ArgumentError, "you must provide the application"
    end

    mode = opts[:release_mode] || Application.get_env(:zigler, :release_mode)

    # make sure that we're in the correct operating system.
    if match?({:win32, _}, :os.type()) do
      raise "non-unix systems not currently supported."
    end

    mod_path =  opts[:app]
    |> Application.app_dir("priv/nifs")
    |> Path.join(Macro.underscore(__CALLER__.module))

    zig_version = opts[:version] || @latest_zig_version

    File.mkdir_p!(Path.dirname(mod_path))

    quote do
      import Zigler

      @release_mode unquote(mode)

      # needs to be persisted so that we can store the version for tests.
      Module.register_attribute(__MODULE__, :zig_version, persist: true)

      @on_load :__load_nifs__
      @zigler_app unquote(opts[:app])
      @zig_version unquote(zig_version)

      def __load_nifs__ do
        unquote(mod_path)
        |> String.to_charlist()
        |> :erlang.load_nif(0)
      end

      Module.register_attribute(__MODULE__, :zig_specs, accumulate: true)
      Module.register_attribute(__MODULE__, :zig_code, accumulate: true)

      @before_compile Zigler.Compiler
    end
  end

<<<<<<< HEAD
  defmacro sigil_Z({:<<>>, meta, [zig_code]}, []) do
    file = __CALLER__.file
    line = meta[:line]

    # perform code analysis
    code = Zigler.Code.from_string(zig_code, file, line)

    code_spec = Enum.map(code.nifs, &{&1.name, {&1.params, &1.retval}})

    Enum.map(code.nifs, &(&1.name))

    empty_functions = Enum.flat_map(code.nifs, fn nif ->
      if nif.doc do
        [{:@,
           [context: Elixir, import: Kernel],
           [{:doc, [context: Elixir], [nif.doc]}]}]
=======
  alias Zigler.Code
  alias Zigler.Parser
  alias Zigler.Zig

  defmacro sigil_Z({:<<>>, meta, [zig_source]}, []) do

    # modify the zig code to include tests, if we're in test
    # environment.
    #  TODO: make this not call Mix.env in the module itself.
    #zig_code = if Mix.env() == :test do
    #  make_tests_funcs(zig_source)
    #else
    #  zig_source
    #end

    # parse the zig code here.
    tokens = Parser.tokenize(meta[:line], zig_source)

    code_spec = Code.to_spec(tokens)
    docs_spec = Code.to_docs(tokens)

    empty_functions = Enum.flat_map(code_spec, fn {func, {params, _type}} ->
      if docs_spec[func] do
        [{:@,
           [context: Elixir, import: Kernel],
           [{:doc, [context: Elixir], [docs_spec[func]]}]}]
>>>>>>> 66a39a60
      else
        []
      end
      ++
      [empty_function(nif.name, nif.arity)]
    end)

    quote do
<<<<<<< HEAD
      @zig_code unquote(code.code)
=======
      @zig_code unquote(Code.to_iolist tokens)
>>>>>>> 66a39a60
      @zig_specs unquote(code_spec)
      unquote_splicing(empty_functions)
    end
  end

  defp empty_function(func, 0) do
    quote do
      def unquote(func)(), do: throw unquote("#{func} not defined")
    end
  end

  defp empty_function(func, arity) do
    {:def, [context: Elixir, import: Kernel],
    [
      {func, [context: Elixir], for _ <- 1..arity do {:_, [], Elixir} end},
      [
        do: {:throw, [context: Elixir, import: Kernel],
         ["#{func} not defined"]}
      ]
    ]}
  end

  def make_tests_funcs(code) do
    code
    |> String.split("\n")
    |> Enum.map(fn line ->
      cond do
        line =~ ~r/test(\s*)\".*\"(\s*){/ ->
          """
          @nif("__test0");
          fn __test0() void {
          """
        true -> line
      end
    end)
    |> Enum.join("\n")
  end

end<|MERGE_RESOLUTION|>--- conflicted
+++ resolved
@@ -47,7 +47,6 @@
     end
   end
 
-<<<<<<< HEAD
   defmacro sigil_Z({:<<>>, meta, [zig_code]}, []) do
     file = __CALLER__.file
     line = meta[:line]
@@ -64,34 +63,6 @@
         [{:@,
            [context: Elixir, import: Kernel],
            [{:doc, [context: Elixir], [nif.doc]}]}]
-=======
-  alias Zigler.Code
-  alias Zigler.Parser
-  alias Zigler.Zig
-
-  defmacro sigil_Z({:<<>>, meta, [zig_source]}, []) do
-
-    # modify the zig code to include tests, if we're in test
-    # environment.
-    #  TODO: make this not call Mix.env in the module itself.
-    #zig_code = if Mix.env() == :test do
-    #  make_tests_funcs(zig_source)
-    #else
-    #  zig_source
-    #end
-
-    # parse the zig code here.
-    tokens = Parser.tokenize(meta[:line], zig_source)
-
-    code_spec = Code.to_spec(tokens)
-    docs_spec = Code.to_docs(tokens)
-
-    empty_functions = Enum.flat_map(code_spec, fn {func, {params, _type}} ->
-      if docs_spec[func] do
-        [{:@,
-           [context: Elixir, import: Kernel],
-           [{:doc, [context: Elixir], [docs_spec[func]]}]}]
->>>>>>> 66a39a60
       else
         []
       end
@@ -100,11 +71,7 @@
     end)
 
     quote do
-<<<<<<< HEAD
       @zig_code unquote(code.code)
-=======
-      @zig_code unquote(Code.to_iolist tokens)
->>>>>>> 66a39a60
       @zig_specs unquote(code_spec)
       unquote_splicing(empty_functions)
     end
