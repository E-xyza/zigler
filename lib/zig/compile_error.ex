--- conflicted
+++ resolved
@@ -54,12 +54,15 @@
 
   defp parse_line(error_line, absolute_path, relative_path, manifest_module) do
     absolute_path = adjust_windows_path(absolute_path)
+
     cond do
       # if it's the first part of the error message, we must memoize the new file/line
       String.starts_with?(error_line, "#{absolute_path}:") ->
         linerest = String.trim_leading(error_line, "#{absolute_path}:")
         {linerest, absolute_path, manifest_module} |> dbg
-        {new_file, new_line, rest} = do_resolution(linerest, absolute_path, manifest_module) |> dbg
+
+        {new_file, new_line, rest} =
+          do_resolution(linerest, absolute_path, manifest_module) |> dbg
 
         {[
            new_file,
@@ -86,16 +89,14 @@
     end
   end
 
-<<<<<<< HEAD
-  if {:wint32, :nt} == :os.type() do
-=======
   if {:win32, :nt} == :os.type() do
->>>>>>> 401bffad
     defp adjust_windows_path(path) do
       case String.replace(path, "/", "\\") do
         <<drive_letter, ":", rest::binary>> when drive_letter in ?a..?z ->
           <<drive_letter - 32, ":", rest::binary>>
-        other -> other
+
+        other ->
+          other
       end
     end
   else
