--- conflicted
+++ resolved
@@ -78,7 +78,6 @@
       opts
       |> Keyword.fetch!(:otp_app)
       |> :code.priv_dir()
-<<<<<<< HEAD
 
     lib_dir = Path.join(so_dir, "lib")
 
@@ -87,16 +86,6 @@
     src_lib_name = Path.join(lib_dir, src_lib_name(module))
     dst_lib_name = Path.join(lib_dir, dst_lib_name(module))
 
-=======
-
-    lib_dir = Path.join(so_dir, "lib")
-
-    run_zig("build --prefix #{so_dir}", cd: assembly_dir)
-
-    src_lib_name = Path.join(lib_dir, src_lib_name(module))
-    dst_lib_name = Path.join(lib_dir, dst_lib_name(module))
-
->>>>>>> 3b52d70d
     File.cp!(src_lib_name, dst_lib_name)
 
     Logger.debug("built library at #{dst_lib_name}")
