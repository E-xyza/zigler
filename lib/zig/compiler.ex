defmodule Zig.Compiler do
  @moduledoc """
  handles instrumenting elixir code with hooks for zig NIFs.
  """

  require Logger

  alias Zig.Analyzer
  alias Zig.Assembler
  alias Zig.Command
  alias Zig.EasyC
  alias Zig.Nif
  alias Zig.Sema
  alias Zig.Type
  alias Zig.Type.Struct

<<<<<<< HEAD
  import Zig.QuoteErl

  defmacro __before_compile__(context = %{module: module}) do
    # TODO: verify that :otp_app exists
    code_dir = Path.dirname(context.file)
    opts = Module.get_attribute(module, :zigler_opts)

=======
  defmacro __before_compile__(context = %{module: module}) do
    # TODO: verify that :otp_app exists
    code_dir = Path.dirname(context.file)
    opts = Module.get_attribute(module, :zigler_opts)

>>>>>>> 4a6d9ffa
    output =
      module
      |> Module.get_attribute(:zig_code_parts)
      |> Enum.reverse()
      |> Enum.join()
      |> compile(module, code_dir, Keyword.put(opts, :render, :render_elixir))

    if opts[:dump] do
      output |> Macro.to_string() |> Code.format_string!() |> IO.puts()
    end

    output
  end

  # note that this directory is made public so that it can be both accessed
  # from the :zigler entrypoint for erlang parse transforms, as well as the
  # __before_compile__ entrypoint for Elixir
  def compile(base_code, module, code_dir, opts) do
    module_nif_zig = Path.join(code_dir, ".#{module}.zig")
    opts = Keyword.merge(opts, file: module_nif_zig)

    assembly_directory = Assembler.directory(module)

    # obtain the code
    easy_c_code = List.wrap(if opts[:easy_c], do: EasyC.build_from(opts))

    aliasing_code = create_aliases(opts)

    File.write!(module_nif_zig, [aliasing_code, easy_c_code, base_code])

    assembled = Keyword.get(opts, :assemble, true)
    precompiled = Keyword.get(opts, :precompile, true)
    compiled = Keyword.get(opts, :compile, true)
    renderer = Keyword.fetch!(opts, :render)

    with true <- assembled,
         assemble_opts = Keyword.take(opts, [:link_lib, :build_opts]),
         assemble_opts = Keyword.merge(assemble_opts, from: code_dir),
         Assembler.assemble(module, assemble_opts),
         true <- precompiled,
         sema = Sema.analyze_file!(module, opts),
         new_opts = Keyword.merge(opts, parsed: Zig.Parser.parse(base_code)),
         function_code = precompile(sema, module, assembly_directory, new_opts),
         true <- compiled do
      # parser should only operate on parsed, valid zig code.
      Command.compile(module, new_opts)
      apply(__MODULE__, renderer, [base_code, function_code, module, opts])
    else
      false ->
        apply(__MODULE__, renderer, [base_code, [], module, opts])
    end
  end

  defp precompile(sema, module, directory, opts) do
    verify_sound!(sema, opts)

    nif_functions =
      sema
      |> Nif.from_sema(opts[:nifs])
      |> assimilate_common_options(opts)
<<<<<<< HEAD

    renderer = Keyword.fetch!(opts, :render)

    function_code = Enum.map(nif_functions, &apply(Nif, renderer, [&1]))

=======

    renderer = Keyword.fetch!(opts, :render)

    function_code = Enum.map(nif_functions, &apply(Nif, renderer, [&1]))

>>>>>>> 4a6d9ffa
    nif_src_path = Path.join(directory, "nif.zig")
    File.write!(nif_src_path, Nif.render_zig(nif_functions, module))

    Logger.debug("wrote nif.zig to #{nif_src_path}")

    function_code
  end

  def render_elixir(code, function_code, module, opts) do
    nif_name = "#{module}"

    load_nif_fn =
      case function_code do
        [] ->
          logger_msg = "module #{inspect(module)} does not compile its nifs"

          quote do
            def __load_nifs__ do
              require Logger
              Logger.info(unquote(logger_msg))
            end
          end

        _ ->
          quote do
            def __load_nifs__ do
              # LOADS the nifs from :code.lib_dir() <> "ebin", which is
              # a path that has files correctly moved in to release packages.

              require Logger

              unquote(opts[:otp_app])
              |> :code.lib_dir()
              |> Path.join("ebin/lib")
              |> Path.join(unquote(nif_name))
              |> String.to_charlist()
              |> :erlang.load_nif(0)
              |> case do
                :ok ->
                  Logger.debug("loaded module at #{unquote(nif_name)}")

                error = {:error, any} ->
                  Logger.error("loading module #{unquote(nif_name)} #{inspect(any)}")
              end
            end
          end
      end

    quote do
      @zig_code unquote(code)

      unquote_splicing(function_code)

      unquote(load_nif_fn)

      def _format_error(_, [{_, _, _, opts} | _rest] = _stacktrace) do
        if formatted = opts[:zigler_error], do: formatted, else: %{}
      end
    end
  end

<<<<<<< HEAD
  def render_erlang(_code, function_code, module, opts) do
=======
  def render_erlang(code, function_code, module, opts) do
>>>>>>> 4a6d9ffa
    otp_app = Keyword.fetch!(opts, :otp_app)
    module_name = Atom.to_charlist(module)

    init_function =
<<<<<<< HEAD
      quote_erl(
        """
        '__init__'() ->
          erlang:load_nif(filename:join(code:priv_dir(unquote(otp_app)), unquote(module_id)), []).
        """,
        otp_app: otp_app,
        module_id: ~C'lib/' ++ module_name
      )

    Enum.flat_map(function_code, &Function.identity/1) ++ init_function
=======
      {:function, {1, 1}, :__init__, 0,
       [
         {:clause, {1, 1}, [], [],
          [
            {:call, {1, 1},
             {:remote, {1, 1}, {:atom, {1, 1}, :erlang}, {:atom, {1, 1}, :load_nif}},
             [
               {:call, {1, 1},
                {:remote, {1, 1}, {:atom, {1, 1}, :filename}, {:atom, {1, 1}, :join}},
                [
                  {:cons, {1, 1},
                   {:call, {1, 1},
                    {:remote, {1, 1}, {:atom, {1, 1}, :code}, {:atom, {1, 1}, :priv_dir}},
                    [{:atom, {1, 1}, otp_app}]},
                   {:cons, {1, 1}, {:string, {14, 58}, ~C'lib/' ++ module_name}, {nil, {1, 1}}}}
                ]},
               {:integer, {1, 1}, 0}
             ]}
          ]}
       ]}

    Enum.flat_map(function_code, &Function.identity/1) ++ [init_function]
>>>>>>> 4a6d9ffa
  end

  require EEx
  zig_alias_template = Path.join(__DIR__, "templates/alias.zig.eex")
  EEx.function_from_file(:defp, :create_aliases, zig_alias_template, [:assigns])

  defp dependencies_for(assemblies) do
    Enum.map(assemblies, fn assembly ->
      quote do
        @external_resource unquote(assembly.source)
      end
    end)
  end

  #############################################################################
  ## STEPS

  def assembly_dir(env, module) do
    System.tmp_dir()
    |> String.replace("\\", "/")
    |> Path.join(".zigler_compiler/#{env}/#{module}")
  end

  defp verify_sound!(sema, opts) do
    Enum.each(sema, fn function ->
      raise_if_uses_private_struct!(function, opts)
      Type.Function.validate!(function)
    end)
  end

  # verifies that none of the structs returned are private.
  defp raise_if_uses_private_struct!(function = %{name: name}, opts) do
    Enum.each(function.params, &raise_if_private_struct!(&1, name, "accepts", opts))
    raise_if_private_struct!(function.return, name, "returns", opts)
    function
  end

  defp raise_if_private_struct!(%Struct{name: name}, function_name, verb, opts) do
    parsed = opts[:parsed]

    case Analyzer.info_for(parsed, name) do
      {:const, %{pub: false, position: const_position}, _} ->
        {:fn, fn_opts, _} = Analyzer.info_for(parsed, Atom.to_string(function_name))

        {fn_file, fn_line} =
          Analyzer.translate_location(parsed, opts[:file], fn_opts.position.line)

        {st_file, st_line} = Analyzer.translate_location(parsed, opts[:file], const_position.line)

        raise CompileError,
          file: fn_file,
          line: fn_line,
          description:
            "the function `#{function_name}` #{verb} the struct `#{name}` which is not public (defined at #{st_file}:#{st_line})"

      _ ->
        :ok
    end
  end

  defp raise_if_private_struct!(_, _, _, _), do: :ok

  @common_options [:leak_check]
  defp assimilate_common_options(nifs, opts) when is_list(nifs) do
    for nif <- nifs do
      %{nif | function: assimilate_common_options(nif.function, opts)}
    end
  end

  defp assimilate_common_options(nif, module_opts) when is_struct(nif) do
    new_opts =
      module_opts
      |> Keyword.take(@common_options)
      |> Keyword.merge(nif.opts)

    %{nif | opts: new_opts}
  end
end<|MERGE_RESOLUTION|>--- conflicted
+++ resolved
@@ -14,7 +14,6 @@
   alias Zig.Type
   alias Zig.Type.Struct
 
-<<<<<<< HEAD
   import Zig.QuoteErl
 
   defmacro __before_compile__(context = %{module: module}) do
@@ -22,13 +21,6 @@
     code_dir = Path.dirname(context.file)
     opts = Module.get_attribute(module, :zigler_opts)
 
-=======
-  defmacro __before_compile__(context = %{module: module}) do
-    # TODO: verify that :otp_app exists
-    code_dir = Path.dirname(context.file)
-    opts = Module.get_attribute(module, :zigler_opts)
-
->>>>>>> 4a6d9ffa
     output =
       module
       |> Module.get_attribute(:zig_code_parts)
@@ -89,19 +81,11 @@
       sema
       |> Nif.from_sema(opts[:nifs])
       |> assimilate_common_options(opts)
-<<<<<<< HEAD
 
     renderer = Keyword.fetch!(opts, :render)
 
     function_code = Enum.map(nif_functions, &apply(Nif, renderer, [&1]))
-
-=======
-
-    renderer = Keyword.fetch!(opts, :render)
-
-    function_code = Enum.map(nif_functions, &apply(Nif, renderer, [&1]))
-
->>>>>>> 4a6d9ffa
+    
     nif_src_path = Path.join(directory, "nif.zig")
     File.write!(nif_src_path, Nif.render_zig(nif_functions, module))
 
@@ -163,16 +147,11 @@
     end
   end
 
-<<<<<<< HEAD
   def render_erlang(_code, function_code, module, opts) do
-=======
-  def render_erlang(code, function_code, module, opts) do
->>>>>>> 4a6d9ffa
     otp_app = Keyword.fetch!(opts, :otp_app)
     module_name = Atom.to_charlist(module)
 
     init_function =
-<<<<<<< HEAD
       quote_erl(
         """
         '__init__'() ->
@@ -183,30 +162,6 @@
       )
 
     Enum.flat_map(function_code, &Function.identity/1) ++ init_function
-=======
-      {:function, {1, 1}, :__init__, 0,
-       [
-         {:clause, {1, 1}, [], [],
-          [
-            {:call, {1, 1},
-             {:remote, {1, 1}, {:atom, {1, 1}, :erlang}, {:atom, {1, 1}, :load_nif}},
-             [
-               {:call, {1, 1},
-                {:remote, {1, 1}, {:atom, {1, 1}, :filename}, {:atom, {1, 1}, :join}},
-                [
-                  {:cons, {1, 1},
-                   {:call, {1, 1},
-                    {:remote, {1, 1}, {:atom, {1, 1}, :code}, {:atom, {1, 1}, :priv_dir}},
-                    [{:atom, {1, 1}, otp_app}]},
-                   {:cons, {1, 1}, {:string, {14, 58}, ~C'lib/' ++ module_name}, {nil, {1, 1}}}}
-                ]},
-               {:integer, {1, 1}, 0}
-             ]}
-          ]}
-       ]}
-
-    Enum.flat_map(function_code, &Function.identity/1) ++ [init_function]
->>>>>>> 4a6d9ffa
   end
 
   require EEx
