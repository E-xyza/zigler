--- conflicted
+++ resolved
@@ -134,21 +134,10 @@
     resource_inits = Enum.map(module.resources, &resource_initializer/1)
     resource_manager = resource_manager(module.resources)
 
-<<<<<<< HEAD
     nif_loader =
       case module.resources do
         [] ->
           ""
-=======
-    nif_loader = case module.resources do
-      [] -> ""
-      _ ->
-        """
-        export fn nif_load(env: beam.env, _: [*c]?*anyopaque, _: beam.term) c_int {
-        #{resource_inits}  return 0;
-        }
->>>>>>> e33d29bf
-
         _ ->
           """
           export fn nif_load(env: beam.env, priv: [*c]?*c_void, load_info: beam.term) c_int {
