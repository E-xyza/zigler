defmodule Zig.Nif.Threaded do
  @moduledoc """
  Generates code for threaded nifs.

  threaded functions require several parts to get right.

  0. a resource that holds space for arguments, result, and flags.  This
    is created by the calling function and owned by the process that called
    the function.

  1. a `packer` function which takes the beam arguments and shoves
    them into resource struct, then launches the function, returning the
    resource.

  2. a `launcher` function which runs the `packer` wrapping the errors
    from the launch function.  The launch function must be a nif function,
    as it will be called from the BEAM.

  3. a `harness` function which is passed the resource struct, and is
    responsible for unwrapping beam terms into function parameters.  This is
    what runs the nif function.

  ### Cleanup Strategy

  - If the thread is "naturally completed", then yield_info does not need to
  be cleaned up internally, it gets cleaned up by the harness function, and
  the `finished` value in yield_info is set to `true`.

  - If the thread has been "killed", then yield_info's `cancelled` value is set to
  true and the thread is given 500us (in 50 us chunks) to set its `finished`
  value to true.

  - If the thread has not self-terminated, it will be kept running, and its
  resources may not wind up being properly cleaned up.
  """

  alias Zig.Nif.Adapter
  alias Zig.Parser.Nif
  alias Zig.Typespec

  @behaviour Adapter

  #############################################################################
  ## Elixir Metaprogramming for threaded functions

  @impl true
  def beam_adapter(nif = %Nif{}) do
    typespec = Typespec.from_nif(nif)

    quote context: Elixir do
      unquote(typespec)
      unquote(threaded_main_fn(nif))
      unquote(threaded_launch_fn(nif))
    end
  end

  defp threaded_main_fn(%{name: name, arity: arity}) do
    # note that the "define function" args should not take parentheses
    # but the "call" args must take parentheses.
    args =
      if arity == 0 do
        Elixir
      else
        for idx <- 1..arity, do: {String.to_atom("arg#{idx}"), [], Elixir}
      end

    launcher_call =
      if arity == 0 do
        {launcher(name), [], []}
      else
        {launcher(name), [], args}
      end

    internal_code =
      quote context: Elixir do
        case unquote(launcher_call) do
          {:ok, ref} ->
            receive do
              {:ok, {^ref, return}} ->
                return

              {:error, {^ref, :enomem}} ->
                raise "no memory"

              {:error, {^ref, :function_clause}} ->
                raise %FunctionClauseError{
                  module: __MODULE__,
                  function: unquote(name),
                  arity: unquote(arity)
                }

              {:error, {^ref, map}} when is_exception(map) ->
                raise map

              {:error, :thread_resource_error} ->
                raise "thread resource error for #{__ENV__.function}"
            end

          {:error, error} ->
            raise error
        end
      end

    {:def, [context: Elixir, import: Kernel],
     [
       {name, [context: Elixir], args},
       [do: internal_code]
     ]}
  end

  defp threaded_launch_fn(%{name: name, arity: arity}) do
    text = "nif launcher for function #{name}/#{arity} not bound"

    args =
      if arity == 0 do
        Elixir
      else
        for _ <- 1..arity, do: {:_, [], Elixir}
      end

    {:def, [context: Elixir, import: Kernel],
     [
       {launcher(name), [context: Elixir], args},
       [do: {:raise, [context: Elixir, import: Kernel], [text]}]
     ]}
  end

  #############################################################################
  ## Zig metaprogramming

  def cache_ptr(fn_name), do: String.to_atom("__#{fn_name}_cache_ptr__")
  def cache_cleanup(fn_name), do: String.to_atom("__#{fn_name}_cache_cleanup__")
  defp cache(fn_name), do: String.to_atom("__#{fn_name}_cache__")
  defp packer(fn_name), do: String.to_atom("__#{fn_name}_pack__")
  defp name(fn_name), do: String.to_atom("__#{fn_name}_name__")
  defp launcher(fn_name), do: String.to_atom("__#{fn_name}_launch__")
  defp harness(fn_name), do: String.to_atom("__#{fn_name}_harness__")

  defp cache_struct(nif) do
    """
    const #{cache(nif.name)} = struct {
      thread: e.ErlNifTid,
      name: ?[:0] u8 = null,
      this: beam.term,
      args: ?[]beam.term = null,
      yield_info: beam.YieldInfo = undefined,
    };

    /// resource: #{cache_ptr(nif.name)} definition
    const #{cache_ptr(nif.name)} = *#{cache(nif.name)};

<<<<<<< HEAD
    /// resource: #{cache_ptr(nif.name)} cleanup
    fn #{cache_cleanup(nif.name)}(env: beam.env, cache_ptr: *#{cache_ptr(nif.name)}) void {
=======
    /// resource: #{cache_ptr nif.name} cleanup
    fn #{cache_cleanup nif.name}(_: beam.env, cache_ptr: *#{cache_ptr nif.name}) void {
>>>>>>> e33d29bf
      // std.debug.assert(beam.yield_info == null);
      var cache = cache_ptr.*;

      // always destroy the allocated arguments.
      if (cache.args) | args | { beam.allocator.free(args); }

      // always free the name.
      if (cache.name) | name | { beam.allocator.free(name); }

      var attempts: usize = 50;
      while (@atomicRmw(
               beam.YieldState,
               &cache.yield_info.state,
               .Xchg,
               .Cancelled,
               .Monotonic) != .Finished) {
        attempts -= 1; // decrement first so there is no time between checking and giving up.
        if (attempts == 0) {
          @atomicStore(beam.YieldState, &cache.yield_info.state, .Abandoned, .Monotonic);
          return;
        }
        std.time.sleep(100_000);
      } else {
        _ = e.enif_thread_join(cache.thread, null);
      }

      // if it's finished, it's safe to store the allocated memory for the cache.
      beam.allocator.destroy(cache);
    }
    """
  end

  def launcher_fn(nif) do
    # note that this function needs to exist as a separate function to be a seam between the C ABI
    # that the erlang system demands.
    """
<<<<<<< HEAD
    export fn #{launcher(nif.name)}(env: beam.env, _argc: c_int, argv: [*c] const beam.term) beam.term {
      return #{packer(nif.name)}(env, argv) catch beam.make_error_binary(env, "launching nif");
=======
    export fn #{launcher nif.name}(env: beam.env, _: c_int, argv: [*c] const beam.term) beam.term {
      return #{packer nif.name}(env, argv) catch beam.make_error_binary(env, "launching nif");
>>>>>>> e33d29bf
    }
    """
  end

  def packer_fn(nif) do
    namelen = :erlang.size(Atom.to_string(nif.name)) + 9

    """
    const #{name(nif.name)} = "#{nif.name}-threaded";
    fn #{packer(nif.name)}(env: beam.env, argv: [*c] const beam.term) !beam.term {
      // std.debug.assert(beam.yield_info == null);
      beam.set_generic_self();
      // allocate space for the cache and obtain its pointer.
      var cache = try beam.allocator.create(#{cache(nif.name)});
      errdefer beam.allocator.destroy(cache);

      // create a resource that is ready to hold the pointer to the cache.
      var cache_ref = try __resource__.create(#{cache_ptr(nif.name)}, env, cache);
      defer {
        __resource__.release(#{cache_ptr(nif.name)}, env, cache_ref);
      }

      // allocate space for the argument terms.
      cache.args = try beam.allocator.alloc(beam.term, #{nif.arity});

      // allocate space for the thread name, with a sentinel.
      cache.name = try beam.allocator.allocSentinel(u8, #{namelen}, 0);

      // copy the name and null-terminate it.
      std.mem.copy(u8, cache.name.?, #{name(nif.name)});

      const new_environment = e.enif_alloc_env() orelse return beam.ThreadError.LaunchError;
      cache.yield_info = .{
        .environment = new_environment,
        .threaded = true,
        .parent = try beam.self(env),
      };

      cache.this = cache_ref;

      // transfer the arguments over to the new environment.
      for (cache.args.?) |_, index| {
        cache.args.?[index] = e.enif_make_copy(new_environment, argv[index]);
      }

      if (0 == e.enif_thread_create(
          cache.name.?,
          &cache.thread,
<<<<<<< HEAD
          #{harness(nif.name)},
          @ptrCast(*c_void, cache),
=======
          #{harness nif.name},
          @ptrCast(*anyopaque, cache),
>>>>>>> e33d29bf
          null)) {

        return beam.make_ok_term(env, cache_ref);
      } else return beam.ThreadError.LaunchError;
    }
    """
  end

  def harness_fn(nif) do
    result_assign = if nif.retval == "void", do: "", else: "var result = "

    get_clauses =
      if nif.arity != 0, do: Adapter.get_clauses(nif, &bail/1, &"cache.args.?[#{&1}]"), else: ""

<<<<<<< HEAD
    result_clause =
      case nif.retval do
        "!" <> _type ->
          result_term = Adapter.make_clause(nif.retval, "__r", "cache.yield_info.environment")

          """
          if (result) | __r |
            beam.make_ok_term(
=======
    result_clause = case nif.retval do
        "!" <> _type ->
          {r_used?, result_term} =
            Adapter.make_clause(nif.retval, "__r", "cache.yield_info.environment")

          capture_name = if nif.arity != 0 and r_used?,
              do: "__r",
              else: "_"

        """
        if (result) | #{capture_name} |
          beam.make_ok_term(
            env,
            e.enif_make_tuple(
>>>>>>> e33d29bf
              env,
              e.enif_make_tuple(
                env,
                2,
                cache.this,
                #{result_term}
              )
            )
          else | __e |
            beam.make_error_term(
              env,
              e.enif_make_tuple(
                env,
<<<<<<< HEAD
                2,
                cache.this,
                beam.make_exception(
                  env,
                  "#{nif.module}.ZigError",
                  __e,
                  @errorReturnTrace())
              )
            );
          """

        _ ->
          result_term = Adapter.make_clause(nif.retval, "result", "cache.yield_info.environment")

          """
          beam.make_ok_term(
=======
                "#{nif.module}.ZigError",
                __e,
                @errorReturnTrace())
            )
          );
        """
      _ ->
        {_result_used?, result_term} = Adapter.make_clause(nif.retval, "result", "cache.yield_info.environment")

        """
        beam.make_ok_term(
            env,
            e.enif_make_tuple(
>>>>>>> e33d29bf
              env,
              e.enif_make_tuple(
                env,
                2,
                cache.this,
                #{result_term}
              )
            );
          """
      end

    """
<<<<<<< HEAD
    export fn #{harness(nif.name)}(cache_q: ?*c_void) ?*c_void {
      var cache: *#{cache(nif.name)} =
        @ptrCast(*#{cache(nif.name)},
          @alignCast(@alignOf(#{cache(nif.name)}), cache_q.?));
=======
    export fn #{harness nif.name}(cache_q: ?*anyopaque) ?*anyopaque {
      var cache: *#{cache nif.name} =
        @ptrCast(*#{cache nif.name},
          @alignCast(@alignOf(#{cache nif.name}), cache_q.?));
>>>>>>> e33d29bf

      // make sure yield_info is clear.
      // std.debug.assert(beam.yield_info == null);

      // set the threadlocal yield_info.
      // ownership is passed to this function.
      beam.yield_info = &cache.yield_info;

      const env = cache.yield_info.environment;
      defer e.enif_clear_env(env);

      var result_term: beam.term = undefined;

      defer _ = beam.send_advanced(
        null,
        cache.yield_info.parent,
        env,
        result_term
      );

      beam.set_threaded_self();

    #{get_clauses}  // execute the nif function
      #{result_assign}nosuspend #{nif.name}(#{Adapter.args(nif)});
      result_term = #{result_clause}

      // probably unnecessary, but do it anyways.
      beam.yield_info = null;

      // signal that the thread has completed
      if (@atomicRmw(beam.YieldState, &cache.yield_info.state, .Xchg, .Finished, .Monotonic) == .Abandoned) {
        beam.allocator.destroy(cache);
      }

      return null;
    }
    """
  end

  defp bail(:oom),
    do: """
    {
          result_term =
            beam.make_error_term(env,
              e.enif_make_tuple(
                cache.yield_info.environment,
                2,
                cache.this,
                beam.make_atom(env, "enomem"[0..])
              )
            );
          return null;
        }
    """

  defp bail(:function_clause),
    do: """
    {
          result_term =
            beam.make_error_term(env,
              e.enif_make_tuple(
                cache.yield_info.environment,
                2,
                cache.this,
                beam.make_atom(env, "function_clause"[0..])
              )
            );
          return null;
        }
    """

  @impl true
  def zig_adapter(nif, _module) do
    [cache_struct(nif), "\n", launcher_fn(nif), "\n", packer_fn(nif), "\n", harness_fn(nif)]
  end

  @impl true
  def nif_table_entries(nif) do
    """
      e.ErlNifFunc{
        .name = "#{launcher(nif.name)}",
        .arity = #{nif.arity},
        .fptr = #{launcher(nif.name)},
        .flags = 0,
      },
    """
  end
end<|MERGE_RESOLUTION|>--- conflicted
+++ resolved
@@ -149,13 +149,8 @@
     /// resource: #{cache_ptr(nif.name)} definition
     const #{cache_ptr(nif.name)} = *#{cache(nif.name)};
 
-<<<<<<< HEAD
     /// resource: #{cache_ptr(nif.name)} cleanup
     fn #{cache_cleanup(nif.name)}(env: beam.env, cache_ptr: *#{cache_ptr(nif.name)}) void {
-=======
-    /// resource: #{cache_ptr nif.name} cleanup
-    fn #{cache_cleanup nif.name}(_: beam.env, cache_ptr: *#{cache_ptr nif.name}) void {
->>>>>>> e33d29bf
       // std.debug.assert(beam.yield_info == null);
       var cache = cache_ptr.*;
 
@@ -192,13 +187,8 @@
     # note that this function needs to exist as a separate function to be a seam between the C ABI
     # that the erlang system demands.
     """
-<<<<<<< HEAD
     export fn #{launcher(nif.name)}(env: beam.env, _argc: c_int, argv: [*c] const beam.term) beam.term {
       return #{packer(nif.name)}(env, argv) catch beam.make_error_binary(env, "launching nif");
-=======
-    export fn #{launcher nif.name}(env: beam.env, _: c_int, argv: [*c] const beam.term) beam.term {
-      return #{packer nif.name}(env, argv) catch beam.make_error_binary(env, "launching nif");
->>>>>>> e33d29bf
     }
     """
   end
@@ -247,13 +237,8 @@
       if (0 == e.enif_thread_create(
           cache.name.?,
           &cache.thread,
-<<<<<<< HEAD
           #{harness(nif.name)},
-          @ptrCast(*c_void, cache),
-=======
-          #{harness nif.name},
           @ptrCast(*anyopaque, cache),
->>>>>>> e33d29bf
           null)) {
 
         return beam.make_ok_term(env, cache_ref);
@@ -268,16 +253,6 @@
     get_clauses =
       if nif.arity != 0, do: Adapter.get_clauses(nif, &bail/1, &"cache.args.?[#{&1}]"), else: ""
 
-<<<<<<< HEAD
-    result_clause =
-      case nif.retval do
-        "!" <> _type ->
-          result_term = Adapter.make_clause(nif.retval, "__r", "cache.yield_info.environment")
-
-          """
-          if (result) | __r |
-            beam.make_ok_term(
-=======
     result_clause = case nif.retval do
         "!" <> _type ->
           {r_used?, result_term} =
@@ -292,7 +267,6 @@
           beam.make_ok_term(
             env,
             e.enif_make_tuple(
->>>>>>> e33d29bf
               env,
               e.enif_make_tuple(
                 env,
@@ -306,24 +280,6 @@
               env,
               e.enif_make_tuple(
                 env,
-<<<<<<< HEAD
-                2,
-                cache.this,
-                beam.make_exception(
-                  env,
-                  "#{nif.module}.ZigError",
-                  __e,
-                  @errorReturnTrace())
-              )
-            );
-          """
-
-        _ ->
-          result_term = Adapter.make_clause(nif.retval, "result", "cache.yield_info.environment")
-
-          """
-          beam.make_ok_term(
-=======
                 "#{nif.module}.ZigError",
                 __e,
                 @errorReturnTrace())
@@ -337,7 +293,6 @@
         beam.make_ok_term(
             env,
             e.enif_make_tuple(
->>>>>>> e33d29bf
               env,
               e.enif_make_tuple(
                 env,
@@ -350,17 +305,10 @@
       end
 
     """
-<<<<<<< HEAD
-    export fn #{harness(nif.name)}(cache_q: ?*c_void) ?*c_void {
+    export fn #{harness(nif.name)}(cache_q: ?*anyopaque) ?*anyopaque {
       var cache: *#{cache(nif.name)} =
         @ptrCast(*#{cache(nif.name)},
           @alignCast(@alignOf(#{cache(nif.name)}), cache_q.?));
-=======
-    export fn #{harness nif.name}(cache_q: ?*anyopaque) ?*anyopaque {
-      var cache: *#{cache nif.name} =
-        @ptrCast(*#{cache nif.name},
-          @alignCast(@alignOf(#{cache nif.name}), cache_q.?));
->>>>>>> e33d29bf
 
       // make sure yield_info is clear.
       // std.debug.assert(beam.yield_info == null);
