--- conflicted
+++ resolved
@@ -53,19 +53,12 @@
   end
 
   defp get_clauses(args, name, bail, fetcher) do
-<<<<<<< HEAD
     [
       args
       |> Enum.with_index()
       |> Enum.map(&get_clause(&1, name, bail, fetcher)),
       "\n"
     ]
-=======
-    [args
-    |> Enum.with_index()
-    |> Enum.map(&get_clause(&1, name, bail, fetcher)),
-    "\n"]
->>>>>>> e33d29bf
   end
 
   defp get_clause({term, index}, function, _bail, fetcher)
@@ -101,11 +94,7 @@
   end
 
   def make_clause(type, var, env \\ "env")
-<<<<<<< HEAD
-  def make_clause("beam.term", var, _), do: var
-=======
   def make_clause("beam.term", var, _), do: {true, var}
->>>>>>> e33d29bf
 
   def make_clause("void", _var, env) do
     {false, "beam.make_ok(#{env})"}
@@ -124,9 +113,6 @@
   end
 
   def make_clause(type, var, env) do
-<<<<<<< HEAD
-    "beam.make_#{short_name(type)}(#{env}, #{var})"
-=======
     {true, "beam.make_#{short_name(type)}(#{env}, #{var})"}
   end
 
@@ -150,7 +136,6 @@
       true ->
         false
     end
->>>>>>> e33d29bf
   end
 
   defp short_name("beam.pid"), do: "pid"
