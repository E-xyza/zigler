name: Elixir CI - Linux

on: push

jobs:
  ubuntu:
    runs-on: ubuntu-24.04
    name: Linux OTP ${{matrix.pair.otp-version}} / Elixir ${{matrix.pair.elixir-version}}
    strategy:
      matrix:
        pair:
          - otp-version: '27.3'
            elixir-version: '1.18.3'
          - otp-version: '27.3'
            elixir-version: '1.17.3'
          - otp-version: '26.2'
            elixir-version: '1.16.3'
          - otp-version: '25.3'
            elixir-version: '1.15.8'
          - otp-version: '24.3'
            elixir-version: '1.14.5'
    steps:
    - uses: actions/checkout@v4
    - uses: erlef/setup-beam@v1
      with:
        otp-version: ${{matrix.pair.otp-version}}
        elixir-version: ${{matrix.pair.elixir-version}}

    - uses: actions/cache@v3
      id: deps-cache
      with:
        path: deps
        key: ${{ runner.os }}-mix-${{ matrix.pair.otp-version }}-${{ matrix.pair.elixir-version }}-${{ hashFiles('mix.lock') }}-${{ hashfiles('installer/**/*') }}

    - name: Install ZIGLER_TEST_BLAS
      run: sudo apt install -y libopenblas-dev

    - name: Install dependencies
      run: mix deps.get

    - uses: actions/cache@v3
      id: build-cache
      with:
        path: _build
<<<<<<< HEAD
        key: ${{ runner.os }}-build-${{ matrix.pair.otp-version }}-${{ matrix.elixir-version }}-${{ hashFiles('mix.lock') }}
=======
        key: ${{ runner.os }}-build-${{ matrix.pair.otp-version }}-${{ matrix.pair.elixir-version }}-${{ hashFiles('mix.lock') }}
>>>>>>> a9ac9d85

    - name: Compile base
      run: mix compile

    - name: Get Zig version
      id: zig-version
      run: mix eval "IO.puts(Zig.version())"

    - uses: actions/cache@v3
      id: zig-cache
      with:
        path: zig
        key: ${{ runner.os }}-zig-${{ steps.zig-version.outputs.stdout }}

    - name: Get Zig
      run: mix zig.get

    - name: Run Tests
      env:
        RUNNING_CI: "TRUE"
        ZIGLER_TEST_BLAS: "TRUE"
      run: mix test --exclude no_ci<|MERGE_RESOLUTION|>--- conflicted
+++ resolved
@@ -42,11 +42,7 @@
       id: build-cache
       with:
         path: _build
-<<<<<<< HEAD
-        key: ${{ runner.os }}-build-${{ matrix.pair.otp-version }}-${{ matrix.elixir-version }}-${{ hashFiles('mix.lock') }}
-=======
         key: ${{ runner.os }}-build-${{ matrix.pair.otp-version }}-${{ matrix.pair.elixir-version }}-${{ hashFiles('mix.lock') }}
->>>>>>> a9ac9d85
 
     - name: Compile base
       run: mix compile
