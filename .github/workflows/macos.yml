--- conflicted
+++ resolved
@@ -27,12 +27,8 @@
         id: deps-cache
         with:
           path: deps
-<<<<<<< HEAD
           key: ${{ runner.os }}-mix-${{ steps.elixir-version.outputs.stdout }}-${{ hashFiles('/mix.lock')) }}
-=======
-          key: ${{ runner.os }}-mix-${{ steps.elixir-version.outputs.stdout }}-${{ hashFiles(format('{0}{1}', github.workspace, '/mix.lock')) }}-${{ hashfiles('installer/**/*') }}
->>>>>>> 5a1781b6
-  
+
       - name: Install dependencies
         run: mix deps.get
   
