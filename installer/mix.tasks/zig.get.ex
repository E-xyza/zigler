defmodule Zig.Get do
  @moduledoc false

  def os_info do
    :system_architecture
    |> :erlang.system_info()
    |> to_string
    |> String.split("-")
    |> decode_os_info()
  end

  defp decode_os_info([arch, "apple" | _]), do: {"macos", arch}

  defp decode_os_info([_, "freebsd" | _]) do
    Mix.raise("FreeBSD is not supported by the installer: please install Zig manually")
  end

  defp decode_os_info([arch, _vendor, os | _]), do: {os, arch}
<<<<<<< HEAD
  defp decode_os_info(["win32"]), do: {"win32", "x86_64"}
=======
  defp decode_os_info(["win32"]), do: {"windows", "x86_64"}
>>>>>>> 5a1781b6
end

defmodule Mix.Tasks.Zig.Get do
  use Mix.Task

  @shortdoc "Obtains the Zig compiler toolchain"

  @default_version "0.14.0"

  @moduledoc """
  obtains the Zig compiler toolchain

      $ mix zig.get [--version VERSION] [--from FROM] [--os OS] [--arch ARCH] [other options]

  the zigler compiler will be downloaded to ZIG_ARCHIVE_PATH/VERSION

  if unspecified, VERSION defaults to #{@default_version}.

  if FROM is specified, will use the FROM file instead of getting from the internet.

  if unspecified, ZIG_ARCHIVE_PATH defaults to the user cache path given by
  `:filename.basedir/3` with application name `"zigler"`.

  OS and ARCH will be detected from the current build system.  It's not
  recommended to change these arguments.

  ### environment variable options

  - `TAR_COMMAND`: path to a tar executable that is equivalent to gnu tar.
    only useful for non-windows architectures.
  - `ZIG_ARCHIVE_PATH`: path to desired directory to achive the zig compiler toolchain.

  ### other options

  - `--force` overwrites the existing installation if it exists.
  - `--disable-verify` disables the hash verification of the downloaded file.
    it's possible that the manifest at `https://ziglang.org/download/index.json`
  """

  defstruct ~w(version path arch os url file verify hash force)a

  def run(app_opts) do
    # Elixir 1.14 cannot take a list of applications for this function
    Enum.each([:inets, :ssl, :crypto], &Application.ensure_all_started/1)

    :ssl.cipher_suites(:all, :"tlsv1.2")

    app_opts
    |> parse_opts()
    |> set_archive_path()
    |> ensure_tar()
    |> verify()
    |> get_meta()
    |> ensure_destination
    |> request!
    |> verify_hash!
    |> do_extract

    IO.puts("completed download of zig compiler toolchain")
  end

  defp parse_opts(app_opts), do: parse_opts(app_opts, defaults())

  defp parse_opts([], so_far), do: so_far

  defp parse_opts(["--version", version | rest], so_far) do
    parse_opts(rest, %{so_far | version: version})
  end

  defp parse_opts(["--file", file | rest], so_far) do
    parse_opts(rest, %{so_far | file: file})
  end

  defp parse_opts(["--os", os | rest], so_far) do
    parse_opts(rest, %{so_far | os: os})
  end

  defp parse_opts(["--arch", arch | rest], so_far) do
    parse_opts(rest, %{so_far | arch: arch})
  end

  defp parse_opts(["--force" | rest], so_far) do
    parse_opts(rest, %{so_far | force: true})
  end

  defp set_archive_path(opts) do
    case System.get_env("ZIG_ARCHIVE_PATH", "") do
      "" -> opts
      path -> %{opts | path: to_charlist(Path.expand(path))}
    end
  end

  defp defaults do
    {os, arch} = Zig.Get.os_info()

    %__MODULE__{
      version: @default_version,
      path: :filename.basedir(:user_cache, ~C"zigler"),
      os: os,
      arch: arch,
      force: false
    }
  end

  defp ensure_tar(%{os: "windows"} = opts), do: opts

  defp ensure_tar(opts) do
    cond do
      System.get_env("TAR_COMMAND") ->
        opts

      tar_command = System.find_executable("tar") ->
        System.put_env("TAR_COMMAND", tar_command)
        opts

      true ->
        Mix.raise(
          "tar command is required to install zig on this system architecture but not found.  Please install tar and try again."
        )
    end
  end

  defp ensure_destination(opts) do
    target_directory = Path.join(opts.path, "zig-#{opts.os}-#{opts.arch}-#{opts.version}")

    cond do
      File.exists?(target_directory) && opts.force ->
        File.rm_rf!(target_directory)

      File.exists?(target_directory) ->
        Mix.shell().info("zig is already installed, rerun with --force to overwrite")
        System.halt()

      true ->
        :nothing_to_do
    end

    File.mkdir_p!(opts.path)

    opts
  end

  defp verify(opts) do
    if System.get_env("VERIFY", "true") == "false" do
      %{opts | verify: false}
    else
      %{opts | verify: true}
    end
  end

  defp get_meta(opts) do
    meta =
      "https://ziglang.org/download/index.json"
      |> http_get!()
      |> Jason.decode!()
      |> Map.fetch!(opts.version)
      |> Map.fetch!("#{opts.arch}-#{opts.os}")

    hash = if opts.verify, do: Map.fetch!(meta, "shasum")

    %{opts | hash: hash, url: Map.fetch!(meta, "tarball")}
  end

  defp request!(%{file: file} = opts) when not is_nil(file) do
    IO.puts("Obtaining Zig compiler toolchain from #{file}")
    {File.read!(file), opts}
  end

  defp request!(%{url: url} = opts) do
    spin_with("Downloading Zig compiler toolchain from #{url} ", fn ->
      {http_get!(url), opts}
    end)
  end

  defp verify_hash!({contents, opts} = state) do
    if opts.verify do
      hashed =
        :sha256
        |> :crypto.hash(contents)
        |> Base.encode16(case: :lower)

      unless hashed == opts.hash do
        Mix.raise("hash mismatch: expected #{opts.hash}, got #{hashed}")
      end

      state
    else
      state
    end
  end

  defp do_extract({bin, opts}) do
    spin_with("Extracting Zig compiler toolchain to #{opts.path} ", fn ->
      {:ok, list} = extract_mod(opts).extract(bin, extract_opts(opts))
      if !is_list(list), do: raise("extraction failed")
    end)
  end

  defp extract_mod(%{os: "windows"}), do: :zip
  defp extract_mod(_), do: __MODULE__

  defp extract_opts(%{path: path}) do
    [cwd: path]
  end

  def extract(bin, opts) do
    {:spawn_executable, System.fetch_env!("TAR_COMMAND")}
    |> Port.open(args: ~w(-xJf -), cd: opts[:cwd])
    |> Port.command(bin)

    {:ok, []}
  end

  defp spin_with(message, fun) do
    IO.write(message)
    spinner = spawn(&spinner/0)

    result = fun.()

    IO.write(newline())
    Process.exit(spinner, :normal)
    result
  end

  @otp_version :otp_release
               |> :erlang.system_info()
               |> List.to_integer()

  if @otp_version >= 25 do
    defp ssl_opts do
      [
        verify: :verify_peer,
        cacerts: :public_key.cacerts_get()
      ]
    end
  else
    defp ssl_opts do
      # unfortunately in otp 24 there is not a clean way of obtaining cacerts
      []
    end
  end

  defp http_get!(url) do
    {:ok, {{_, 200, _}, _headers, body}} =
      :httpc.request(
        :get,
        {url, []},
        [
          ssl:
            [
              depth: 100,
              customize_hostname_check: [
                match_fun: :public_key.pkix_verify_hostname_match_fun(:https)
              ]
            ] ++ ssl_opts()
        ],
        body_format: :binary
      )

    body
  end

  @spinners ~w(| / - \\)
  defp spinner, do: spinner(@spinners)

  defp spinner([head | tail]) do
    IO.write([head, IO.ANSI.cursor_left(1)])
    Process.sleep(500)
    spinner(tail)
  end

  defp spinner([]), do: spinner(@spinners)

  defp newline do
    case :os.type() do
      {_, :nt} -> "\r\n"
      _ -> "\n"
    end
  end
end<|MERGE_RESOLUTION|>--- conflicted
+++ resolved
@@ -16,11 +16,7 @@
   end
 
   defp decode_os_info([arch, _vendor, os | _]), do: {os, arch}
-<<<<<<< HEAD
-  defp decode_os_info(["win32"]), do: {"win32", "x86_64"}
-=======
   defp decode_os_info(["win32"]), do: {"windows", "x86_64"}
->>>>>>> 5a1781b6
 end
 
 defmodule Mix.Tasks.Zig.Get do
