defmodule ZiglerTest.ErrorReturn.BasicTest do
  use ZiglerTest.IntegrationCase, async: true

  @moduletag :erroring

  use Zig, otp_app: :zigler

  ~Z"""
<<<<<<< HEAD
  const MyError = error{my_error};

  pub fn errors() !void {
    return error.my_error;
  }
  """

  test "when you get a basic error" do
    error =
      try do
        errors()
=======
  pub noinline fn erroring() !void {
      return error.my_error;
  }
  """

  @expected_file "test/error/basic_test.exs"

  test "when you call an erroring function" do
    error =
      try do
        erroring()
      rescue
        e in ErlangError ->
          %{payload: e.original, stacktrace: __STACKTRACE__}
      else
        _ -> raise "error not raised"
      end

    if {:win32, :nt} == :os.type() do
      assert %{payload: :my_error} = error
    else
      assert %{payload: :my_error, stacktrace: [head | _]} = error

      assert {__MODULE__, :erroring, [:...], [file: @expected_file, line: 10]} = head
    end
  end

  ~Z"""
  pub fn transitive_error() !void {
      return erroring();
  }
  """

  test "when you call a transtively erroring function" do
    error =
      try do
        transitive_error()
>>>>>>> c84e9c7e
      rescue
        e in ErlangError ->
          %{payload: e.original, stacktrace: __STACKTRACE__}
      else
        _ -> raise "error not raised"
      end

<<<<<<< HEAD
    assert %{payload: :my_error, stacktrace: [head | _]} = error
=======
    if {:win32, :nt} == :os.type() do
      assert %{payload: :my_error} = error
    else
      assert %{
               payload: :my_error,
               stacktrace: [
                 {__MODULE__, :erroring, [:...], [file: @expected_file, line: 10]},
                 {__MODULE__, :transitive_error, [:...], [file: @expected_file, line: 38]} | _
               ]
             } = error
    end
  end

  ~Z"""
  pub fn transitive_file_error() !void {
      return @import("transitive_error.zig").erroring();
  }
  """

  test "when you call a transitively erroring function that's in another file" do
    error =
      try do
        transitive_file_error()
      rescue
        e in ErlangError ->
          %{payload: e.original, stacktrace: __STACKTRACE__}
      else
        _ -> raise "error not raised"
      end
>>>>>>> c84e9c7e

    transitive_error_file = Path.expand("transitive_error.zig", __DIR__)

<<<<<<< HEAD
    assert {__MODULE__, :errors, [:...], [file: ^expected_file, line: 12]} = head
=======
    if {:win32, :nt} == :os.type() do
      assert %{payload: :my_error} = error
    else
      assert %{
               payload: :my_error,
               stacktrace: [
                 {__MODULE__, :erroring, [:...], [file: ^transitive_error_file, line: 2]},
                 {__MODULE__, :transitive_file_error, [:...], [file: @expected_file, line: 68]}
                 | _
               ]
             } = error
    end
>>>>>>> c84e9c7e
  end
end<|MERGE_RESOLUTION|>--- conflicted
+++ resolved
@@ -6,19 +6,6 @@
   use Zig, otp_app: :zigler
 
   ~Z"""
-<<<<<<< HEAD
-  const MyError = error{my_error};
-
-  pub fn errors() !void {
-    return error.my_error;
-  }
-  """
-
-  test "when you get a basic error" do
-    error =
-      try do
-        errors()
-=======
   pub noinline fn erroring() !void {
       return error.my_error;
   }
@@ -41,7 +28,6 @@
       assert %{payload: :my_error} = error
     else
       assert %{payload: :my_error, stacktrace: [head | _]} = error
-
       assert {__MODULE__, :erroring, [:...], [file: @expected_file, line: 10]} = head
     end
   end
@@ -56,7 +42,6 @@
     error =
       try do
         transitive_error()
->>>>>>> c84e9c7e
       rescue
         e in ErlangError ->
           %{payload: e.original, stacktrace: __STACKTRACE__}
@@ -64,9 +49,6 @@
         _ -> raise "error not raised"
       end
 
-<<<<<<< HEAD
-    assert %{payload: :my_error, stacktrace: [head | _]} = error
-=======
     if {:win32, :nt} == :os.type() do
       assert %{payload: :my_error} = error
     else
@@ -74,7 +56,7 @@
                payload: :my_error,
                stacktrace: [
                  {__MODULE__, :erroring, [:...], [file: @expected_file, line: 10]},
-                 {__MODULE__, :transitive_error, [:...], [file: @expected_file, line: 38]} | _
+                 {__MODULE__, :transitive_error, [:...], [file: @expected_file, line: 37]} | _
                ]
              } = error
     end
@@ -96,13 +78,9 @@
       else
         _ -> raise "error not raised"
       end
->>>>>>> c84e9c7e
 
     transitive_error_file = Path.expand("transitive_error.zig", __DIR__)
 
-<<<<<<< HEAD
-    assert {__MODULE__, :errors, [:...], [file: ^expected_file, line: 12]} = head
-=======
     if {:win32, :nt} == :os.type() do
       assert %{payload: :my_error} = error
     else
@@ -110,11 +88,10 @@
                payload: :my_error,
                stacktrace: [
                  {__MODULE__, :erroring, [:...], [file: ^transitive_error_file, line: 2]},
-                 {__MODULE__, :transitive_file_error, [:...], [file: @expected_file, line: 68]}
+                 {__MODULE__, :transitive_file_error, [:...], [file: @expected_file, line: 67]}
                  | _
                ]
              } = error
     end
->>>>>>> c84e9c7e
   end
 end