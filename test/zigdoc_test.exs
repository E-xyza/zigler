<<<<<<< HEAD
#defmodule ZiglerTest.ZigdocTest do
#
#  use ExUnit.Case
#
#  test "gets the docs" do
#    [{AllTheDocs, beam}] = Code.compile_file("test/support/all_the_docs.exs")
#    File.write!("/tmp/.elixir-nifs/allthedocs.beam", beam)
#    {:docs_v1, 2, :elixir, "text/markdown", :none, %{}, lst}
#      = Code.fetch_docs("/tmp/.elixir-nifs/allthedocs.beam")
#
#    positive_control = lst
#    |> Enum.find(&doc_for(&1, :positive_control))
#    |> Tuple.to_list |> Enum.at(3)
#
#    assert %{"en" => """
#    positive_control
#    """} = positive_control
#
#    zeroarity_doc = lst
#    |> Enum.find(&doc_for(&1, :zeroarity))
#    |> Tuple.to_list |> Enum.at(3)
#
#    assert %{"en" => "a zero-arity function which returns 47."} = zeroarity_doc
#
#    twoliner = lst
#    |> Enum.find(&doc_for(&1, :twoliner))
#    |> Tuple.to_list |> Enum.at(3)
#
#    assert %{"en" => "this function\nhas two lines of document."} = twoliner
#  end
#
#  defp doc_for({{:function, name1, _}, _, _, _, _}, name2), do: name1 == name2
#end
#
=======
defmodule ZiglerTest.ZigdocTest do

  use ExUnit.Case, async: true

  test "gets the docs" do
    [{AllTheDocs, beam}] = Code.compile_file("test/support/all_the_docs.exs")
    File.write!("/tmp/.elixir-nifs/allthedocs.beam", beam)
    {:docs_v1, 2, :elixir, "text/markdown", :none, %{}, lst}
      = Code.fetch_docs("/tmp/.elixir-nifs/allthedocs.beam")

    positive_control = lst
    |> Enum.find(&doc_for(&1, :positive_control))
    |> Tuple.to_list |> Enum.at(3)

    assert %{"en" => """
    positive_control
    """} = positive_control

    zeroarity_doc = lst
    |> Enum.find(&doc_for(&1, :zeroarity))
    |> Tuple.to_list |> Enum.at(3)

    assert %{"en" => "a zero-arity function which returns 47.\n"} = zeroarity_doc

    twoliner = lst
    |> Enum.find(&doc_for(&1, :twoliner))
    |> Tuple.to_list |> Enum.at(3)

    assert %{"en" => "this function\nhas two lines of document.\n"} = twoliner
  end

  defp doc_for({{:function, name1, _}, _, _, _, _}, name2), do: name1 == name2
end
>>>>>>> 66a39a60
<|MERGE_RESOLUTION|>--- conflicted
+++ resolved
@@ -1,39 +1,3 @@
-<<<<<<< HEAD
-#defmodule ZiglerTest.ZigdocTest do
-#
-#  use ExUnit.Case
-#
-#  test "gets the docs" do
-#    [{AllTheDocs, beam}] = Code.compile_file("test/support/all_the_docs.exs")
-#    File.write!("/tmp/.elixir-nifs/allthedocs.beam", beam)
-#    {:docs_v1, 2, :elixir, "text/markdown", :none, %{}, lst}
-#      = Code.fetch_docs("/tmp/.elixir-nifs/allthedocs.beam")
-#
-#    positive_control = lst
-#    |> Enum.find(&doc_for(&1, :positive_control))
-#    |> Tuple.to_list |> Enum.at(3)
-#
-#    assert %{"en" => """
-#    positive_control
-#    """} = positive_control
-#
-#    zeroarity_doc = lst
-#    |> Enum.find(&doc_for(&1, :zeroarity))
-#    |> Tuple.to_list |> Enum.at(3)
-#
-#    assert %{"en" => "a zero-arity function which returns 47."} = zeroarity_doc
-#
-#    twoliner = lst
-#    |> Enum.find(&doc_for(&1, :twoliner))
-#    |> Tuple.to_list |> Enum.at(3)
-#
-#    assert %{"en" => "this function\nhas two lines of document."} = twoliner
-#  end
-#
-#  defp doc_for({{:function, name1, _}, _, _, _, _}, name2), do: name1 == name2
-#end
-#
-=======
 defmodule ZiglerTest.ZigdocTest do
 
   use ExUnit.Case, async: true
@@ -66,5 +30,4 @@
   end
 
   defp doc_for({{:function, name1, _}, _, _, _, _}, name2), do: name1 == name2
-end
->>>>>>> 66a39a60
+end