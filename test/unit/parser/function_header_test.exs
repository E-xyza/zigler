--- conflicted
+++ resolved
@@ -100,11 +100,7 @@
       # but not if we don't have preloaded nif value
       assert Parser.parse_function_header("""
         fn foo() *i64 {
-<<<<<<< HEAD
-      """) 
-=======
       """)
->>>>>>> 87e3e4b0
 
       assert_raise SyntaxError, fn -> Parser.parse_function_header("""
           fn foo() *i64 {
