--- conflicted
+++ resolved
@@ -21,15 +21,9 @@
 > For all callbacks, the context is set with the following fields:
 
 - `env`: the `e.ErlNifEnv` value passed to the callback function;
-<<<<<<< HEAD
 - `mode`: `.callback`
 - `allocator`: `beam.allocator`
 
-=======
-- `mode`: `.callback`;
-- ## `allocator`: `beam.allocator`;--
--
->>>>>>> e651bc75
 > Thus you should be able to use `beam.get`, `beam.make`, or `beam.send` with the appropriate context
 >   set without extra options.
 
