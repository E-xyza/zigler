--- conflicted
+++ resolved
@@ -27,7 +27,6 @@
             }
         }
 
-<<<<<<< HEAD
         /// Try to acquire the mutex without blocking. Returns false
         /// if the mutex is unavailable.
         pub fn tryLock(self: *Self) bool {
@@ -38,43 +37,18 @@
                 },
                 e.EBUSY => false,
                 _ => unreachable
-=======
-        pub const Held = struct {
-            mutex: *Self,
 
-            pub fn release(self: Held) void {
-                if (self.mutex.mutex_ref) |mutex| {
-                    e.enif_mutex_unlock(mutex);
-                } else unreachable;
-            }
-        };
-
-        /// Try to acquire the mutex without blocking. Returns null if
-        /// the mutex is unavailable. Otherwise returns Held. Call
-        /// release on Held.
-        pub fn tryAcquire(self: *Self) ?Held {
-            return switch (e.enif_mutex_trylock(self)) {
-                0 => Held{.mutex = self},
-                e.EBUSY => null,
-                _ => unreachable,
->>>>>>> e33d29bf
             };
         }
 
         /// Acquire the mutex. Will deadlock if the mutex is already
         /// held by the calling thread.
-<<<<<<< HEAD
         pub fn lock(self: *Self) void {
             e.enif_mutex_lock(self.mutex_ref);
         }
 
         pub fn unlock(self: *Self) void {
             e.enif_mutex_unlock(self.mutex_ref);
-=======
-        pub fn acquire(self: *Self) Held {
-            e.enif_mutex_lock(self);
-            return Held{.mutex = self};
->>>>>>> e33d29bf
         }
     };
 }