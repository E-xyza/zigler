const beam = @import("beam.zig");
const e = @import("erl_nif.zig");
const std = @import("std");
const resource = @import("resource.zig");

const GetError = error{ argument_error, unreachable_error };

fn allocator(opts: anytype) std.mem.Allocator {
    const T = @TypeOf(opts);
<<<<<<< HEAD
    if (@hasField(T, "allocator")) {
        return opts.allocator;
    }
=======
    if (@hasField(T, "allocator")) { return opts.allocator; }
>>>>>>> 73941971
    return beam.allocator;
}

pub fn get(comptime T: type, env: beam.env, src: beam.term, opts: anytype) !T {
    // passthrough on beam.term and e.ErlNifTerm, no work needed.
    if (T == beam.term) return src;
<<<<<<< HEAD
    if (T == beam.pid) return get_pid(env, src, opts);
=======
>>>>>>> 73941971
    if (T == e.ErlNifTerm) return src.v;

    switch (@typeInfo(T)) {
        .Int => return get_int(T, env, src, opts),
        .Enum => return get_enum(T, env, src, opts),
        .Float => return get_float(T, env, src, opts),
        .Struct => return get_struct(T, env, src, opts),
        .Bool => return get_bool(T, env, src, opts),
        .Array => return get_array(T, env, src, opts),
        .Pointer => return get_pointer(T, env, src, opts),
        .Optional => return get_optional(T, env, src, opts),
        else => @compileError("unhandlable type encountered in get"),
    }
}

// basic special types
pub fn get_pid(env: beam.env, src: beam.term, _: anytype) GetError!beam.pid {
    var pid: beam.pid = undefined;
    if (e.enif_get_local_pid(env, src.v, &pid) == 0) return GetError.argument_error;
    return pid;
}

pub fn get_port(env: beam.env, src: beam.term, _: anytype) GetError!beam.port {
    var port: beam.port = undefined;
    if (e.enif_get_local_port(env, src.v, &port) == 0) return GetError.argument_error;
    return port;
}

const c_int_size = @bitSizeOf(c_int);
const c_long_size = @bitSizeOf(c_long);
const i32_t = if (c_int_size == 32) c_int else if (c_long_size == 32) c_long;
const enif_get_i32 = if (c_int_size == 32) e.enif_get_int else if (c_long_size == 32) e.enif_get_long;
const u32_t = if (c_int_size == 32) c_uint else if (c_long_size == 32) c_ulong;
const enif_get_u32 = if (c_int_size == 32) e.enif_get_uint else if (c_long_size == 32) e.enif_get_ulong;

const minInt = std.math.minInt;
const maxInt = std.math.maxInt;

pub fn get_int(comptime T: type, env: beam.env, src: beam.term, opts: anytype) GetError!T {
    const int = @typeInfo(T).Int;
    switch (int.signedness) {
        .signed => switch (int.bits) {
            0...32 => {
                var result: i32_t = 0;
                try genericGetInt(T, env, src, &result, opts, e.enif_get_int);
                return lowerInt(T, env, src, result, opts);
            },
            33...64 => {
                var result: i64 = 0;
                try genericGetInt(T, env, src, &result, opts, e.enif_get_int64);
                return lowerInt(T, env, src, result, opts);
            },
            else => {
                // for integers bigger than 64-bytes the number
                // is imported as a binary.
                const Bigger = std.meta.Int(.unsigned, comptime try std.math.ceilPowerOfTwo(u16, int.bits));
                const bytes = @sizeOf(Bigger);

                var result: e.ErlNifBinary = undefined;

                // This should fail if it's not a binary.  Note there isn't much we can do here because
                // it is *supposed* to be marshalled into the nif.
                if (e.enif_inspect_binary(env, src.v, &result) == 0) return GetError.unreachable_error;

                var buf: Bigger = 0;
                std.mem.copy(u8, @ptrCast([*]u8, &buf)[0..bytes], result.data[0..bytes]);
                // check to make sure that the top bits are all zeros.
                const top_bit_count = (bytes * 8 - int.bits);
                if (@clz(buf) < top_bit_count) return GetError.argument_error;

                return @intCast(T, buf);
            },
        },
        .unsigned => switch (int.bits) {
            0...32 => {
                var result: u32_t = 0;
                try genericGetInt(T, env, src, &result, opts, e.enif_get_uint);
                return try lowerInt(T, env, src, result, opts);
            },
            33...64 => {
                var result: u64 = 0;
                try genericGetInt(T, env, src, &result, opts, e.enif_get_uint64);
                return try lowerInt(T, env, src, result, opts);
            },
            else => {
                // for integers bigger than 64-bytes the number
                // is imported as a binary.
                const Bigger = std.meta.Int(.unsigned, comptime try std.math.ceilPowerOfTwo(u16, int.bits));
                const bytes = @sizeOf(Bigger);

                var result: e.ErlNifBinary = undefined;

                // This should fail if it's not a binary.  Note there isn't much we can do here because
                // it is *supposed* to be marshalled into the nif.
                if (e.enif_inspect_binary(env, src.v, &result) == 0) return GetError.unreachable_error;

                var buf: Bigger = 0;
                std.mem.copy(u8, @ptrCast([*]u8, &buf)[0..bytes], result.data[0..bytes]);
                // check to make sure that the top bits are all zeros.
                const top_bit_count = (bytes * 8 - int.bits);
                if (@clz(buf) < top_bit_count) return GetError.argument_error;

                return @intCast(T, buf);
            },
        },
    }
}

inline fn genericGetInt(comptime T: type, env: beam.env, src: beam.term, result_ptr: anytype, opts: anytype, fun: anytype) GetError!void {
    errdefer error_expected(T, env, opts);
    errdefer error_got(env, opts, src);

    if (src.term_type(env) != .integer) {
        return GetError.argument_error;
    }

    if (fun(env, src.v, result_ptr) == 0) {
        error_line(env, opts, .{ "note: out of bounds (", .{ .inspect, minInt(T) }, "..", .{ .inspect, maxInt(T) }, ")" });
        return GetError.argument_error;
    }
}

inline fn lowerInt(comptime T: type, env: beam.env, src: beam.term, result: anytype, opts: anytype) GetError!T {
    errdefer error_expected(T, env, opts);
    errdefer error_got(env, opts, src);
    errdefer error_line(env, opts, .{ "note: out of bounds (", .{ .inspect, minInt(T) }, "..", .{ .inspect, maxInt(T) }, ")" });

    const int = @typeInfo(T).Int;
    if (int.signedness == .signed) {
        if (result < std.math.minInt(T)) {
            return GetError.argument_error;
        }
    }

    if (result > std.math.maxInt(T)) {
        return GetError.argument_error;
    }

    return @intCast(T, result);
}

pub fn get_enum(comptime T: type, env: beam.env, src: beam.term, opts: anytype) !T {
    const enum_info = @typeInfo(T).Enum;
    const IntType = enum_info.tag_type;
    comptime var int_values: [enum_info.fields.len]IntType = undefined;
    comptime for (int_values) |*value, index| {
        value.* = enum_info.fields[index].value;
    };
    const enum_values = std.enums.values(T);

    errdefer error_expected(T, env, opts);
    errdefer error_got(env, opts, src);

    // prefer the integer form, fallback to string searches.
    switch (src.term_type(env)) {
        .integer => {
            errdefer error_line(env, opts, .{ "note: not an integer value for ", .{ .typename, @typeName(T) }, " (should be one of `", .{ .inspect, int_values }, "`)" });

            // put erasure on get_int setting the error_line
            const result = try get_int(IntType, env, src, .{});
            return try std.meta.intToEnum(T, result);
        },
        .atom => {
            errdefer error_line(env, opts, .{ "note: not an atom value for ", .{ .typename, @typeName(T) }, " (should be one of `", .{ .inspect, enum_values }, "`)" });

            // atoms cannot be longer than 256 characters.
            var buf: [256]u8 = undefined;
            const slice = try get_atom(env, src, &buf);

            inline for (enum_info.fields) |field| {
                if (std.mem.eql(u8, field.name[0..], slice)) return @field(T, field.name);
            }
            return GetError.argument_error;
        },
        else => return GetError.argument_error,
    }
}

const FloatAtoms = enum { infinity, neg_infinity, NaN };

pub fn get_float(comptime T: type, env: beam.env, src: beam.term, opts: anytype) !T {
    // all floats in the beam are f64 types so this is relatively easy.
    errdefer error_expected(T, env, opts);
    errdefer error_got(env, opts, src);

    switch (src.term_type(env)) {
        .float => {
            var float: f64 = undefined;

            // this is not failable.
            _ = e.enif_get_double(env, src.v, &float);

            return @floatCast(T, float);
        },
        .atom => {
            // erase the errors coming back from get_enum!
            const special_form = get_enum(FloatAtoms, env, src, .{}) catch {
                error_line(env, opts, .{"note: not an atom value for f64 (should be one of `[:infinity, :neg_infinity, :NaN]`"});
                return GetError.argument_error;
            };

            return switch (special_form) {
                .infinity => std.math.inf(T),
                .neg_infinity => -std.math.inf(T),
                .NaN => std.math.nan(T),
            };
        },
        .integer => {
            error_line(env, opts, .{"note: integers are not allowed as arguments to float"});
            return GetError.argument_error;
        },
        else => {
            return GetError.argument_error;
        },
    }
}

pub fn get_atom(env: beam.env, src: beam.term, buf: *[256]u8) ![]u8 {
    const len = @intCast(usize, e.enif_get_atom(env, src.v, buf, 256, e.ERL_NIF_LATIN1));
    if (len == 0) return GetError.argument_error;
    return buf[0 .. len - 1];
}

pub fn get_struct(comptime T: type, env: beam.env, src: beam.term, opts: anytype) !T {
<<<<<<< HEAD
    const struct_info = switch (@typeInfo(T)) {
        .Struct => |s| s,
        else => unreachable,
    };

    if (resource.MaybeUnwrap(struct_info)) |_| {
        return get_resource(T, env, src, opts);
    } else {
        errdefer error_expected(T, env, opts);
        errdefer error_got(env, opts, src);

        var result: T = undefined;
        try fill_struct(T, env, &result, src, opts);
        return result;
    }
}

pub fn get_resource(comptime T: type, env: beam.env, src: beam.term, opts: anytype) !T {
    errdefer error_expected(T, env, opts);
    errdefer error_got(env, opts, src);

    var res: T = undefined;
    const result = res.get(env, src, opts);

    // by default, we keep the resource.
    if (should_keep(opts)) {
        res.keep();
    }

    if (result == 0) return GetError.argument_error;
    return res;
}

fn should_keep(opts: anytype) bool {
    if (@hasField(@TypeOf(opts), "keep")) {
        return opts.keep;
    } else {
        return true;
    }
=======
    errdefer error_expected(T, env, opts);
    errdefer error_got(env, opts, src);

    var result: T = undefined;
    try fill_struct(T, env, &result, src, opts);
    return result;
>>>>>>> 73941971
}

// internal function, for getting individual tuples out of a keyword list for
// the purposes of filling out maplike data structures, e.g. `struct`
fn get_tuple_to_buf(env: beam.env, src: beam.term, buf: anytype) !void {
    // compile-time type checking on the buf variable
    const type_info = @typeInfo(@TypeOf(buf));
    const child_type_info = @typeInfo(type_info.Pointer.child);
    // compile-time type checking on the buf variable

    if (src.term_type(env) != .tuple) return GetError.argument_error;

    var arity: c_int = undefined;
    var src_array: [*c]e.ErlNifTerm = undefined;

    const result = e.enif_get_tuple(env, src.v, &arity, &src_array);

    if (result == 0) return GetError.argument_error;
    if (arity != child_type_info.Array.len) return GetError.argument_error;

    for (buf) |*slot, index| {
        slot.* = .{ .v = src_array[index] };
    }
}

pub fn get_bool(comptime T: type, env: beam.env, src: beam.term, opts: anytype) !T {
    errdefer error_expected(T, env, opts);
    errdefer error_got(env, opts, src);

    switch (src.term_type(env)) {
        .atom => {
            var buf: [256]u8 = undefined;
            const atom = try get_atom(env, src, &buf);
            if (std.mem.eql(u8, "true", atom)) {
                return true;
            }
            if (std.mem.eql(u8, "false", atom)) {
                return false;
            }

            error_line(env, opts, .{"note: only the atoms `true` and `false` are allowed to be bools"});
        },
        else => {},
    }

    return GetError.argument_error;
}

pub fn get_array(comptime T: type, env: beam.env, src: beam.term, opts: anytype) !T {
    errdefer error_expected(T, env, opts);
    errdefer error_got(env, opts, src);

    var result: T = undefined;
    try fill_array(T, env, &result, src, opts);
    return result;
}

pub fn get_pointer(comptime T: type, env: beam.env, src: beam.term, opts: anytype) !T {
    const pointer_info = @typeInfo(T).Pointer;
    const Child = pointer_info.child;
    switch (pointer_info.size) {
        .One => {
            const alloc = allocator(opts);
            var result = try alloc.create(Child);
            errdefer alloc.destroy(result);
            try fill(Child, env, result, src, opts);
            return result;
        },
        .Slice => {
            return get_slice(T, env, src, opts);
        },
        .Many => {
            return get_manypointer(T, env, src, opts);
        },
        .C => {
            return get_cpointer(T, env, src, opts);
        },
    }
}

pub fn get_optional(comptime T: type, env: beam.env, src: beam.term, opts: anytype) !T {
    errdefer error_expected(T, env, opts);
    errdefer error_got(env, opts, src);

    const Child = @typeInfo(T).Optional.child;
    switch (src.term_type(env)) {
        .atom => return try null_or_error(T, env, src, opts),
        else => return try get(Child, env, src, opts),
    }
}

pub fn get_slice(comptime T: type, env: beam.env, src: beam.term, opts: anytype) !T {
    errdefer error_expected(T, env, opts);
    errdefer error_got(env, opts, src);

    switch (src.term_type(env)) {
        .bitstring => return get_slice_binary(T, env, src, opts),
        .list => return get_slice_list(T, env, src, opts),
        else => return GetError.argument_error,
    }
}

pub fn get_slice_binary(comptime T: type, env: beam.env, src: beam.term, opts: anytype) !T {
    const slice_info = @typeInfo(T).Pointer;
    const Child = slice_info.child;
    const child_info = @typeInfo(Child);
    // slices can be instantiated from binaries, for certain types of data.
    const bytes = switch (child_info) {
        // TODO: check that the argument errors here are correct.
        .Int => |i| if (i.bits % 8 != 0) return GetError.argument_error else i.bits / 8,
        .Float => |f| f.bits / 8,
        else => return GetError.argument_error,
    };
    const alloc = allocator(opts);

    var str_res: e.ErlNifBinary = undefined;
    if (e.enif_inspect_binary(env, src.v, &str_res) == 0) return GetError.unreachable_error;
    const item_count = str_res.size / bytes;
    const result_ptr = @ptrCast([*]Child, @alignCast(@alignOf(Child), str_res.data));

    if (slice_info.is_const) {
        return result_ptr[0..item_count];
    } else {
<<<<<<< HEAD
        const alloc_count = if (slice_info.sentinel) | _ | item_count + 1 else item_count;
        const result = try alloc.alloc(Child, alloc_count);
        std.mem.copy(Child, result, result_ptr[0..item_count]);

        if (slice_info.sentinel) |sentinel| {
            result[item_count] = @ptrCast(*const Child, @alignCast(@alignOf(Child), sentinel)).*;
        }

        return @ptrCast(T, result);
=======
        var result = try alloc.alloc(Child, item_count);
        std.mem.copy(Child, result, result_ptr[0..item_count]);

        return result;
>>>>>>> 73941971
    }
}

pub fn get_slice_list(comptime T: type, env: beam.env, src: beam.term, opts: anytype) !T {
<<<<<<< HEAD
    const slice_info = @typeInfo(T).Pointer;
    const Child = slice_info.child;
=======
    const Child = @typeInfo(T).Pointer.child;
>>>>>>> 73941971
    var length: c_uint = undefined;
    const alloc = allocator(opts);

    if (e.enif_get_list_length(env, src.v, &length) == 0) return GetError.unreachable_error;
<<<<<<< HEAD
    const alloc_length = if (slice_info.sentinel) | _ | length + 1 else length;

    const result = try alloc.alloc(Child, alloc_length);
=======
    var result = try alloc.alloc(Child, length);
>>>>>>> 73941971
    errdefer alloc.free(result);

    var list: e.ErlNifTerm = src.v;
    for (result) |*item, index| {
        var head: e.ErlNifTerm = undefined;
        if (e.enif_get_list_cell(env, list, &head, &list) == 0) return GetError.unreachable_error;
        item.* = get(Child, env, .{ .v = head }, opts) catch |err| {
            if (err == GetError.argument_error) {
                error_enter(env, opts, .{ "at index ", .{ .inspect, index }, ":" });
            }
            return err;
        };
    }

    if (e.enif_is_empty_list(env, list) == 0) return GetError.unreachable_error;

<<<<<<< HEAD
    if (slice_info.sentinel) |sentinel| {
        result[length] = @ptrCast(*const Child, @alignCast(@alignOf(Child), sentinel)).*;
    }

    return @ptrCast(T, result);
=======
    return result;
>>>>>>> 73941971
}

pub fn get_manypointer(comptime T: type, env: beam.env, src: beam.term, opts: anytype) !T {
    // this is equivalent to creating a slice and then discarding the length term
    const Child = @typeInfo(T).Pointer.child;
    const slice = try get_slice([]Child, env, src, opts);
    const result = @ptrCast(T, slice.ptr);
    if (@typeInfo(T).Pointer.sentinel) |sentinel_ptr| {
        result[slice.len] = @ptrCast(*const Child, @alignCast(@alignOf(Child), sentinel_ptr)).*;
    }
<<<<<<< HEAD
    if (@hasField(@TypeOf(opts), "size")) {
        opts.size.* = slice.len;
    }
=======
>>>>>>> 73941971
    return result;
}

pub fn get_cpointer(comptime T: type, env: beam.env, src: beam.term, opts: anytype) !T {
    errdefer error_expected(T, env, opts);
    errdefer error_got(env, opts, src);

    const Child = @typeInfo(T).Pointer.child;
    // scan on the type of the source.
<<<<<<< HEAD
    switch (src.term_type(env)) {
        .atom => return try null_or_error(T, env, src, opts),
        .map => if (@typeInfo(Child) != .Struct) {
            return GetError.argument_error;
        } else {
            // we have to allocate this as a slice, so that it can be safely cleaned later.
            const alloc = allocator(opts);
            var result = try alloc.alloc(Child, 1);
            errdefer alloc.free(result);

            try fill(Child, env, &result[0], src, opts);

            if (@hasField(@TypeOf(opts), "size")) {
                opts.size.* = 1;
            }

            return result.ptr;
        },
        .list => {
            const result_slice = try get_slice_list([]Child, env, src, opts);
            if (@hasField(@TypeOf(opts), "size")) {
                opts.size.* = result_slice.len;
            }
            return result_slice.ptr;
        },
        .bitstring => {
            const result_slice = try get_slice_binary([]Child, env, src, opts);
            if (@hasField(@TypeOf(opts), "size")) {
                opts.size.* = result_slice.len;
            }
            return result_slice.ptr;
        },
        else => return GetError.argument_error,
    }
=======
    return switch (src.term_type(env)) {
        .atom => try null_or_error(T, env, src, opts),
        .map => if (@typeInfo(Child) != .Struct)
            GetError.argument_error
        else
            try get_pointer(*Child, env, src, opts),
        .list => (try get_slice_list([]Child, env, src, opts)).ptr,
        .bitstring => (try get_slice_binary([]Child, env, src, opts)).ptr,
        else => GetError.argument_error,
    };
>>>>>>> 73941971
}

// fill functions
fn fill(comptime T: type, env: beam.env, result: *T, src: beam.term, opts: anytype) GetError!void {
    switch (@typeInfo(T)) {
        .Array => try fill_array(T, env, result, src, opts),
        .Struct => try fill_struct(T, env, result, src, opts),
        else => @compileError("unhandlable type encountered in fill"),
    }
}

fn fill_array(comptime T: type, env: beam.env, result: *T, src: beam.term, opts: anytype) GetError!void {
    const array_info = @typeInfo(T).Array;
    const Child = array_info.child;
    switch (src.term_type(env)) {
        .list => {
            // try to fill the array, if the lengths mismatch, then throw an error.
            // however, don't call enif_get_list_length because that incurs a second
            // pass through the array.
            var tail = src.v;
            for (result.*) |*item, index| {
                var head: e.ErlNifTerm = undefined;
                if (e.enif_get_list_cell(env, tail, &head, &tail) != 0) {
                    item.* = get(Child, env, .{ .v = head }, opts) catch |err| {
                        if (err == GetError.argument_error) {
                            error_enter(env, opts, .{ "at index ", .{ .inspect, index }, ":" });
                        }
                        return err;
                    };
                } else {
                    error_line(env, opts, .{ "note: length ", .{ .inspect, array_info.len }, " expected but got length ", .{ .inspect, index } });
                    return GetError.argument_error;
                }
            }
            if (e.enif_is_empty_list(env, tail) == 0) {
                var list_len: c_uint = undefined;
                if (e.enif_get_list_length(env, tail, &list_len) == 0) return GetError.unreachable_error;
                error_line(env, opts, .{ "note: length ", .{ .inspect, array_info.len }, " expected but got length ", .{ .inspect, list_len + array_info.len } });
                return GetError.argument_error;
            }
        },
        .bitstring => {
<<<<<<< HEAD
            // this code should never be executed, it only happens due to
=======
            // this code should never be executed, it only happens due to 
>>>>>>> 73941971
            // semantic analysis.
            // TODO: check to make sure size-0 packed struct arrays are not supported.
            if (@alignOf(Child) == 0) unreachable;

            const expected_size = array_info.len * @sizeOf(Child);

            var str_res: e.ErlNifBinary = undefined;
            var u8_result_ptr = @ptrCast([*]u8, result);

            if (e.enif_inspect_binary(env, src.v, &str_res) == 0) return GetError.unreachable_error;

            if (str_res.size != expected_size) {
                error_line(env, opts, .{ "note: binary size ", .{ .inspect, expected_size }, " expected but got size ", .{ .inspect, str_res.size } });
                return GetError.argument_error;
            }

            std.mem.copy(u8, u8_result_ptr[0..str_res.size], str_res.data[0..str_res.size]);
        },
        else => return GetError.argument_error,
    }
}

fn fill_struct(comptime T: type, env: beam.env, result: *T, src: beam.term, opts: anytype) !void {
    const struct_info = @typeInfo(T).Struct;
    switch (src.term_type(env)) {
        .map => {
            var failed: bool = false;
            // look for each of the fields:
            inline for (struct_info.fields) |field| {
                const F = field.field_type;
                const field_atom = beam.make_into_atom(env, field.name);
                var map_value: e.ErlNifTerm = undefined;
                if (e.enif_get_map_value(env, src.v, field_atom.v, &map_value) == 1) {
                    @field(result.*, field.name) = get(F, env, .{ .v = map_value }, opts) catch |err| {
                        if (err == GetError.argument_error) {
                            error_enter(env, opts, .{ "in field `:", field.name, "`:" });
                        }
                        return err;
                    };
                } else {
                    // note that this is a comptime if.
                    if (field.default_value) |default_value| {
                        @field(result.*, field.name) = @ptrCast(*const F, @alignCast(@alignOf(F), default_value)).*;
                    } else {
                        // can't return this directly due to compilation error.
                        failed = true;
                    }
                }

                if (failed) {
                    error_line(env, opts, .{ "note: ", .{ .typename, @typeName(T) }, " requires the field `:", field.name, "`, which is missing.)" });
                    return GetError.argument_error;
                }
            }
        },
        .list => {
            var head: e.ErlNifTerm = undefined;
            var tail: e.ErlNifTerm = undefined;
            var list: e.ErlNifTerm = src.v;
            var tuple_buf: [2]beam.term = undefined;
            var atom_buf: [256]u8 = undefined;
            var registry: StructRegistry(T) = .{};

            while (e.enif_get_list_cell(env, list, &head, &tail) == 1) : (list = tail) {
                var item: beam.term = .{ .v = head };
                try get_tuple_to_buf(env, item, &tuple_buf);
                const key = tuple_buf[0];
                const value = tuple_buf[1];
                const atom_name = try get_atom(env, key, &atom_buf);

                // scan the list of fields to see if we have found one.
                scan_fields: inline for (struct_info.fields) |field| {
                    if (std.mem.eql(u8, atom_name, field.name)) {
                        @field(result.*, field.name) = get(field.field_type, env, value, opts) catch |err| {
                            if (err == GetError.argument_error) {
                                error_enter(env, opts, .{ "in field `:", field.name, "`:" });
                            }
                            return err;
                        };
                        // label the registry as complete.
                        @field(registry, field.name) = true;
                        break :scan_fields;
                    }
                }
            }

            inline for (struct_info.fields) |field| {
                // skip anything that was defined in the last section.
                if (!@field(registry, field.name)) {
                    const Tf = field.field_type;
                    if (field.default_value) |defaultptr| {
                        @field(result.*, field.name) = @ptrCast(*const Tf, @alignCast(@alignOf(Tf), defaultptr)).*;
                    } else {
                        error_line(env, opts, .{ "note: ", .{ .typename, @typeName(T) }, " requires the field `:", field.name, "`, which is missing.)" });
                        return GetError.argument_error;
                    }
                }
            }
        },
        .bitstring => {
            if (struct_info.layout == .Packed) {
                @compileError("not implemented yet");
            } else {
                return GetError.argument_error;
            }
        },
        else => return GetError.argument_error,
    }
}

pub fn StructRegistry(comptime SourceStruct: type) type {
    const source_info = @typeInfo(SourceStruct);
    if (source_info != .Struct) @compileError("StructRegistry may only be called with a struct type");
    const source_fields = source_info.Struct.fields;
    const default = false;

    var fields: [source_fields.len]std.builtin.Type.StructField = undefined;

    for (source_fields) |source_field, index| {
        fields[index] = .{ .name = source_field.name, .field_type = bool, .default_value = &default, .is_comptime = false, .alignment = @alignOf(*bool) };
    }

    const decls = [0]std.builtin.Type.Declaration{};
    const constructed_struct = std.builtin.Type.Struct{
        .layout = .Auto,
        .fields = fields[0..],
        .decls = decls[0..],
        .is_tuple = false,
    };

    return @Type(.{ .Struct = constructed_struct });
}

fn bytesFor(comptime T: type) comptime_int {
    const bitsize = @bitSizeOf(T);
    return bitsize / 8 + if (bitsize % 8 == 0) 0 else 1;
}

// there's probably a std function for this.
fn IntFor(comptime bits: comptime_int) type {
    return @Type(.{ .Int = .{ .signedness = .unsigned, .bits = bits } });
}

fn null_or_error(comptime T: type, env: beam.env, src: beam.term, opts: anytype) !T {
    errdefer error_line(env, opts, .{ "note: ", .{ .typename, @typeName(T) }, " can take the atom `nil` but no other atom" });

    var buf: [256]u8 = undefined;
    const atom = try get_atom(env, src, &buf);
    return if (std.mem.eql(u8, "nil", atom)) null else GetError.argument_error;
}

inline fn error_line(env: beam.env, opts: anytype, msg: anytype) void {
    // note that this function completely no-ops if the opts variable (which
    // in many cases is going to be `.{}`).  For the most part, this should be
    // used when detailed errors resulting from retrieving values from the VM
    // needs to be passed back to the VM.

    // in order to pass values back, .{} should contain the `.error_info` field
    // and this field should be a pointer to a `beam.term` object.  Anything
    // else will result in a compiler error.

<<<<<<< HEAD
    if (!@hasField(@TypeOf(opts), "error_info")) return;

=======
>>>>>>> 73941971
    inline for (@typeInfo(@TypeOf(opts)).Struct.fields) |field| {
        if (std.mem.eql(u8, "error_info", field.name)) {
            const field_type = @TypeOf(opts.error_info);
            if (field_type != *beam.term) {
                const error_msg = comptime mblk: {
                    break :mblk std.fmt.comptimePrint("the `.error_info` field of the get opts parameter must be `*beam.term`, got: {}", .{field_type});
                };
                @compileError(error_msg);
            }
            opts.error_info.v = e.enif_make_list_cell(env, beam.make(env, msg, .{}).v, opts.error_info.v);
        }
    }
}

inline fn error_expected(comptime T: type, env: beam.env, opts: anytype) void {
    // it's not entirely obvious why, but this needs to be put into a comptime block
    // to avoid a memory aliasing bug that exists in ziglang. (0.10.0)
    const typespec = comptime ts: {
        break :ts typespec_for(T);
    };

    error_line(env, opts, .{ "expected: ", typespec, " (for `", .{ .typename, @typeName(T) }, "`)" });
}

inline fn error_got(env: beam.env, opts: anytype, src: beam.term) void {
    error_line(env, opts, .{ "got: `", .{ .inspect, src }, "`" });
}

inline fn error_enter(env: beam.env, opts: anytype, msg: anytype) void {
    error_line(env, opts, .enter);
    error_line(env, opts, msg);
}

fn typespec_for(comptime T: type) []const u8 {
    return switch (@typeInfo(T)) {
        .Int => "integer",
        .Enum => "integer | atom",
        .Float => "float | :infinity | :neg_infinity | :NaN",
        .Struct => |s| make_struct: {
<<<<<<< HEAD
            // resources require references
            if (resource.MaybeUnwrap(s)) |_| {
                break :make_struct "reference";
            }
            // everything else is "reported as a generic map or keyword, binary if packed"
            break :make_struct "map | keyword" ++ if (s.layout == .Packed) " | binary" else "";
        },
        .Bool => "boolean",
        .Array => |a| maybe_array_term(a, @sizeOf(T)),
        .Pointer => |p| switch (p.size) {
            // pointer to one can only be a map or keyword.
            .One => "map | keyword",
            .Slice => maybe_binary_term(p),
            .Many => maybe_binary_term(p),
            .C => comptime make_cpointer: {
                const or_single = if (@typeInfo(p.child) == .Struct) "map | " else "";
                break :make_cpointer or_single ++ maybe_binary_term(p);
            },
        },
=======
            const maybe_binary = if (s.layout == .Packed) " | binary" else "";
            break :make_struct "map | keyword" ++ maybe_binary;
        },
        .Bool => "boolean",
        .Array => |a| maybe_array_term(a, @sizeOf(T)),
        .Pointer => |p| 
            switch (p.size) {
                // pointer to one can only be a map or keyword.
                .One => "map | keyword",
                .Slice => maybe_binary_term(p),
                .Many => maybe_binary_term(p),
                .C => comptime make_cpointer: {
                        const or_single = if (@typeInfo(p.child) == .Struct) "map | " else "";
                        break :make_cpointer or_single ++ maybe_binary_term(p);
                    }
            },
>>>>>>> 73941971
        .Optional => |o| comptime make_optional: {
            break :make_optional "nil | " ++ typespec_for(o.child);
        },
        else => @compileError("unreachable"),
    };
}

fn maybe_array_term(comptime term_info: anytype, comptime array_bytes: usize) []const u8 {
    const Child = term_info.child;
    const child_term_type = comptime btbrk: {
        break :btbrk "list(" ++ typespec_for(Child) ++ ")";
    };
    if (Child == u8) return "binary | " ++ child_term_type;
    return std.fmt.comptimePrint("<<_::binary-size({})>> | ", .{array_bytes}) ++ child_term_type;
}

<<<<<<< HEAD
=======

>>>>>>> 73941971
fn maybe_binary_term(comptime term_info: anytype) []const u8 {
    const Child = term_info.child;
    const child_term_type = comptime btbrk: {
        break :btbrk "list(" ++ typespec_for(Child) ++ ")";
    };
    if (Child == u8) return "binary | " ++ child_term_type;
    const r = switch (@typeInfo(Child)) {
<<<<<<< HEAD
        .Int => |i| std.fmt.comptimePrint("<<_::_ * {}>> | ", .{i.bits}) ++ child_term_type,
        .Float => |f| std.fmt.comptimePrint("<<_::_ * {}>> | ", .{f.bits}) ++ child_term_type,
=======
        .Int => |i|
          std.fmt.comptimePrint("<<_::_ * {}>> | ", .{i.bits}) ++ child_term_type,
        .Float => |f|
          std.fmt.comptimePrint("<<_::_ * {}>> | ", .{f.bits}) ++ child_term_type,
>>>>>>> 73941971
        else => child_term_type,
    };
    return r;
}<|MERGE_RESOLUTION|>--- conflicted
+++ resolved
@@ -7,23 +7,16 @@
 
 fn allocator(opts: anytype) std.mem.Allocator {
     const T = @TypeOf(opts);
-<<<<<<< HEAD
     if (@hasField(T, "allocator")) {
         return opts.allocator;
     }
-=======
-    if (@hasField(T, "allocator")) { return opts.allocator; }
->>>>>>> 73941971
     return beam.allocator;
 }
 
 pub fn get(comptime T: type, env: beam.env, src: beam.term, opts: anytype) !T {
     // passthrough on beam.term and e.ErlNifTerm, no work needed.
     if (T == beam.term) return src;
-<<<<<<< HEAD
     if (T == beam.pid) return get_pid(env, src, opts);
-=======
->>>>>>> 73941971
     if (T == e.ErlNifTerm) return src.v;
 
     switch (@typeInfo(T)) {
@@ -248,7 +241,6 @@
 }
 
 pub fn get_struct(comptime T: type, env: beam.env, src: beam.term, opts: anytype) !T {
-<<<<<<< HEAD
     const struct_info = switch (@typeInfo(T)) {
         .Struct => |s| s,
         else => unreachable,
@@ -288,14 +280,6 @@
     } else {
         return true;
     }
-=======
-    errdefer error_expected(T, env, opts);
-    errdefer error_got(env, opts, src);
-
-    var result: T = undefined;
-    try fill_struct(T, env, &result, src, opts);
-    return result;
->>>>>>> 73941971
 }
 
 // internal function, for getting individual tuples out of a keyword list for
@@ -419,7 +403,6 @@
     if (slice_info.is_const) {
         return result_ptr[0..item_count];
     } else {
-<<<<<<< HEAD
         const alloc_count = if (slice_info.sentinel) | _ | item_count + 1 else item_count;
         const result = try alloc.alloc(Child, alloc_count);
         std.mem.copy(Child, result, result_ptr[0..item_count]);
@@ -429,33 +412,19 @@
         }
 
         return @ptrCast(T, result);
-=======
-        var result = try alloc.alloc(Child, item_count);
-        std.mem.copy(Child, result, result_ptr[0..item_count]);
-
-        return result;
->>>>>>> 73941971
     }
 }
 
 pub fn get_slice_list(comptime T: type, env: beam.env, src: beam.term, opts: anytype) !T {
-<<<<<<< HEAD
     const slice_info = @typeInfo(T).Pointer;
     const Child = slice_info.child;
-=======
-    const Child = @typeInfo(T).Pointer.child;
->>>>>>> 73941971
     var length: c_uint = undefined;
     const alloc = allocator(opts);
 
     if (e.enif_get_list_length(env, src.v, &length) == 0) return GetError.unreachable_error;
-<<<<<<< HEAD
     const alloc_length = if (slice_info.sentinel) | _ | length + 1 else length;
 
     const result = try alloc.alloc(Child, alloc_length);
-=======
-    var result = try alloc.alloc(Child, length);
->>>>>>> 73941971
     errdefer alloc.free(result);
 
     var list: e.ErlNifTerm = src.v;
@@ -472,15 +441,11 @@
 
     if (e.enif_is_empty_list(env, list) == 0) return GetError.unreachable_error;
 
-<<<<<<< HEAD
     if (slice_info.sentinel) |sentinel| {
         result[length] = @ptrCast(*const Child, @alignCast(@alignOf(Child), sentinel)).*;
     }
 
     return @ptrCast(T, result);
-=======
-    return result;
->>>>>>> 73941971
 }
 
 pub fn get_manypointer(comptime T: type, env: beam.env, src: beam.term, opts: anytype) !T {
@@ -491,12 +456,9 @@
     if (@typeInfo(T).Pointer.sentinel) |sentinel_ptr| {
         result[slice.len] = @ptrCast(*const Child, @alignCast(@alignOf(Child), sentinel_ptr)).*;
     }
-<<<<<<< HEAD
     if (@hasField(@TypeOf(opts), "size")) {
         opts.size.* = slice.len;
     }
-=======
->>>>>>> 73941971
     return result;
 }
 
@@ -506,7 +468,6 @@
 
     const Child = @typeInfo(T).Pointer.child;
     // scan on the type of the source.
-<<<<<<< HEAD
     switch (src.term_type(env)) {
         .atom => return try null_or_error(T, env, src, opts),
         .map => if (@typeInfo(Child) != .Struct) {
@@ -541,18 +502,6 @@
         },
         else => return GetError.argument_error,
     }
-=======
-    return switch (src.term_type(env)) {
-        .atom => try null_or_error(T, env, src, opts),
-        .map => if (@typeInfo(Child) != .Struct)
-            GetError.argument_error
-        else
-            try get_pointer(*Child, env, src, opts),
-        .list => (try get_slice_list([]Child, env, src, opts)).ptr,
-        .bitstring => (try get_slice_binary([]Child, env, src, opts)).ptr,
-        else => GetError.argument_error,
-    };
->>>>>>> 73941971
 }
 
 // fill functions
@@ -595,14 +544,7 @@
             }
         },
         .bitstring => {
-<<<<<<< HEAD
-            // this code should never be executed, it only happens due to
-=======
-            // this code should never be executed, it only happens due to 
->>>>>>> 73941971
-            // semantic analysis.
-            // TODO: check to make sure size-0 packed struct arrays are not supported.
-            if (@alignOf(Child) == 0) unreachable;
+            if (beam.is_sema) {unreachable;}
 
             const expected_size = array_info.len * @sizeOf(Child);
 
@@ -761,11 +703,8 @@
     // and this field should be a pointer to a `beam.term` object.  Anything
     // else will result in a compiler error.
 
-<<<<<<< HEAD
     if (!@hasField(@TypeOf(opts), "error_info")) return;
 
-=======
->>>>>>> 73941971
     inline for (@typeInfo(@TypeOf(opts)).Struct.fields) |field| {
         if (std.mem.eql(u8, "error_info", field.name)) {
             const field_type = @TypeOf(opts.error_info);
@@ -805,7 +744,6 @@
         .Enum => "integer | atom",
         .Float => "float | :infinity | :neg_infinity | :NaN",
         .Struct => |s| make_struct: {
-<<<<<<< HEAD
             // resources require references
             if (resource.MaybeUnwrap(s)) |_| {
                 break :make_struct "reference";
@@ -825,24 +763,6 @@
                 break :make_cpointer or_single ++ maybe_binary_term(p);
             },
         },
-=======
-            const maybe_binary = if (s.layout == .Packed) " | binary" else "";
-            break :make_struct "map | keyword" ++ maybe_binary;
-        },
-        .Bool => "boolean",
-        .Array => |a| maybe_array_term(a, @sizeOf(T)),
-        .Pointer => |p| 
-            switch (p.size) {
-                // pointer to one can only be a map or keyword.
-                .One => "map | keyword",
-                .Slice => maybe_binary_term(p),
-                .Many => maybe_binary_term(p),
-                .C => comptime make_cpointer: {
-                        const or_single = if (@typeInfo(p.child) == .Struct) "map | " else "";
-                        break :make_cpointer or_single ++ maybe_binary_term(p);
-                    }
-            },
->>>>>>> 73941971
         .Optional => |o| comptime make_optional: {
             break :make_optional "nil | " ++ typespec_for(o.child);
         },
@@ -859,10 +779,6 @@
     return std.fmt.comptimePrint("<<_::binary-size({})>> | ", .{array_bytes}) ++ child_term_type;
 }
 
-<<<<<<< HEAD
-=======
-
->>>>>>> 73941971
 fn maybe_binary_term(comptime term_info: anytype) []const u8 {
     const Child = term_info.child;
     const child_term_type = comptime btbrk: {
@@ -870,15 +786,8 @@
     };
     if (Child == u8) return "binary | " ++ child_term_type;
     const r = switch (@typeInfo(Child)) {
-<<<<<<< HEAD
         .Int => |i| std.fmt.comptimePrint("<<_::_ * {}>> | ", .{i.bits}) ++ child_term_type,
         .Float => |f| std.fmt.comptimePrint("<<_::_ * {}>> | ", .{f.bits}) ++ child_term_type,
-=======
-        .Int => |i|
-          std.fmt.comptimePrint("<<_::_ * {}>> | ", .{i.bits}) ++ child_term_type,
-        .Float => |f|
-          std.fmt.comptimePrint("<<_::_ * {}>> | ", .{f.bits}) ++ child_term_type,
->>>>>>> 73941971
         else => child_term_type,
     };
     return r;
