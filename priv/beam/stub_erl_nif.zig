//! stubs erl_nif functions.  This is necessary so that the linker doesn't scream at you when
//! you are doing semantic analysis, which needs to be linked at them.

const builtin = @import("builtin");

// size zero types
pub const ERL_NIF_TERM = extern struct { v: c_int = 0 };
pub const ERL_NIF_MODULE = extern struct {};
pub const ErlNifEnv = extern struct { v: c_int = 0 };
pub const ErlNifBinary = extern struct { data: [*c]u8, size: usize };
pub const ErlNifResourceType = extern struct {};
pub const ErlNifBinaryToTerm = c_int;
pub const ErlNifMonitor = extern struct {};
pub const ErlNifPid = extern struct {};
pub const ErlNifPort = extern struct {};
pub const ErlNifCond = extern struct {};
pub const ErlNifMutex = extern struct {};
pub const ErlNifTime = extern struct {};
pub const ErlNifTid = extern struct {};
pub const ErlNifThreadOpts = extern struct {};
pub const ErlNifIOVec = extern struct {};
pub const ErlNifIOQueue = extern struct {};
pub const ErlNifIOQueueOpts = extern struct {};
pub const ErlNifMapIterator = extern struct {};
pub const ErlNifMapIteratorEntry = extern struct {};
pub const ErlNifResourceFlags = c_int;
pub const ErlNifSelectFlags = extern struct {};
pub const ErlNifEvent = extern struct { v: c_int = 0 };
pub const ErlNifRWLock = extern struct {};
pub const ErlNifSysInfo = extern struct {};
pub const ErlNifTSDKey = extern struct {};
pub const SysIOVec = extern struct {};

// dependent function types.
pub const ErlNifResourceDtor = fn (env, ?*anyopaque) callconv(.C) void;
pub const ErlNifResourceDown = fn (env, ?*anyopaque, pid, mon) callconv(.C) void;
pub const ErlNifResourceStop = fn (env, ?*anyopaque, event, c_int) callconv(.C) void;
pub const ErlNifResourceDynCall = fn (env, ?*anyopaque, ?*anyopaque) callconv(.C) void;

const dtor = ErlNifResourceDtor;
const down = ErlNifResourceDown;
const stop = ErlNifResourceStop;
const dyncall = ErlNifResourceDynCall;

pub const ErlNifResourceTypeInit = extern struct {
    dtor: ?*const dtor,
    stop: ?*const stop,
    down: ?*const down,
    dyncall: ?*const dyncall,
    members: c_int,
};

// enum types.  These types are enums in the BEAM, we're going to spoof them
// as integers.
pub const ErlNifTimeUnit = u64;
pub const ErlNifCharEncoding = u64;
pub const ErlNifHash = u64;
pub const ErlNifTermType = u64;
pub const ErlNifUniqueInteger = u64;

// convenience abbreviations for this document only.
// three letters is for types that are always used as pointers.
const env = ?*ErlNifEnv;
const bin = ?*ErlNifBinary;
const res = ?*ErlNifResourceType;
const ini = ?*const ErlNifResourceTypeInit;
const mon = ?*ErlNifMonitor;
const pid = ?*ErlNifPid;
const prt = ?*ErlNifPort;
const cnd = ?*ErlNifCond;
const mtx = ?*ErlNifMutex;
const ioq = ?*ErlNifIOQueue;
const iov = ?*ErlNifIOVec;
const mpi = ?*ErlNifMapIterator;
const lck = ?*ErlNifRWLock;
const inf = ?*ErlNifSysInfo;
const top = ?*ErlNifThreadOpts;
const trm = ?*ERL_NIF_TERM;
const siv = ?*SysIOVec;
// more than four characters is not a pointer type.
const term = ERL_NIF_TERM;
const modl = ERL_NIF_MODULE;
const cenc = ErlNifCharEncoding;
const time = ErlNifTime;
const timeu = ErlNifTimeUnit;
const tid_ = ErlNifTid;
const hash = ErlNifHash;
const ioqo = ErlNifIOQueueOpts;
const mpie = ErlNifMapIteratorEntry;
const unqi = ErlNifUniqueInteger;
const rflags = ErlNifResourceFlags;
const sflags = ErlNifSelectFlags;
const event = ErlNifEvent;
const ttyp = ErlNifTermType;
const tsdk = ErlNifTSDKey;

const reentry = fn (env, c_int, [*c]const term) callconv(.C) term;

pub fn enif_alloc(_: usize) ?*anyopaque {
    return null;
}
pub fn enif_alloc_binary(_: usize, _: bin) c_int {
    return 0;
}
pub fn enif_alloc_env() env {
    return null;
}
pub fn enif_alloc_resource(_: res, _: c_uint) ?*anyopaque {
    return null;
}
pub fn enif_binary_to_term(_: env, _: [*c]u8, _: usize, _: *term, _: ErlNifBinaryToTerm) usize {
    return 0;
}
pub fn enif_clear_env(_: env) void {}
pub fn enif_compare(_: term, _: term) c_int {
    return 0;
}
pub fn enif_compare_monitors(_: mon, _: mon) c_int {
    return 0;
}
pub fn enif_compare_pids(_: pid, _: pid) c_int {
    return 0;
}
pub fn enif_cond_broadcast(_: cnd) void {}
pub fn enif_cond_create(_: [*c]u8) cnd {
    return null;
}
pub fn enif_cond_destroy(_: cnd) void {}
pub fn enif_cond_name(_: cnd) [*c]u8 {}
pub fn enif_cond_signal(_: cnd) void {}
pub fn enif_cond_wait(_: cnd, _: mtx) void {}
pub fn enif_consume_timeslice(_: env, _: c_int) c_int {
    return 0;
}
pub fn enif_convert_time_unit(_: time, _: timeu, _: timeu) time {
    return .{};
}
pub fn enif_cpu_time(_: env) term {
    return .{};
}
pub fn enif_demonitor_process(_: env, _: ?*anyopaque, _: mon) c_int {
    return 0;
}
pub fn enif_dynamic_resource_call(_: env, _: modl, _: modl, _: term, _: ?*anyopaque) c_int {
    return 0;
}
pub fn enif_equal_tids(_: tid_, _: tid_) c_int {
    return 0;
}
// pub fn enif_fprintf <-- variadic function.  can't stub.
pub fn enif_free(_: ?*anyopaque) void {}
pub fn enif_free_env(_: env) void {}
pub fn enif_free_iovec(_: iov) void {}
pub fn enif_get_atom(_: env, _: term, _: [*c]u8, _: c_uint, _: cenc) c_int {
    return 0;
}
pub fn enif_get_atom_length(_: env, _: term, _: ?*c_uint, _: cenc) c_int {
    return 0;
}
pub fn enif_get_double(_: env, _: term, _: ?*f64) c_int {
    return 0;
}
pub fn enif_get_int(_: env, _: term, _: ?*c_int) c_int {
    return 0;
}
pub fn enif_get_int64(_: env, _: term, _: ?*i64) c_int {
    return 0;
}
pub fn enif_get_local_pid(_: env, _: term, _: pid) c_int {
    return 0;
}
pub fn enif_get_local_port(_: env, _: term, _: prt) c_int {
    return 0;
}
pub fn enif_get_list_cell(_: env, _: term, _: trm, _: trm) c_int {
    return 0;
}
pub fn enif_get_list_length(_: env, _: term, _: ?*c_uint) c_int {
    return 0;
}
pub fn enif_get_long(_: env, _: term, _: ?*c_long) c_int {
    return 0;
}
pub fn enif_get_map_size(_: env, _: term, _: ?*usize) c_int {
    return 0;
}
pub fn enif_get_map_value(_: env, _: term, _: term, _: trm) c_int {
    return 0;
}
pub fn enif_get_resource(_: env, _: term, _: res, _: ?*?*anyopaque) c_int {
    return 0;
}
pub fn enif_get_string(_: env, _: term, _: [*c]u8, _: c_uint, _: cenc) c_int {
    return 0;
}
pub fn enif_get_tuple(_: env, _: term, _: ?*c_int, _: ?*trm) c_int {
    return 0;
}
pub fn enif_get_uint(_: env, _: term, _: ?*c_uint) c_int {
    return 0;
}
pub fn enif_get_uint64(_: env, _: term, _: ?*u64) c_int {
    return 0;
}
pub fn enif_get_ulong(_: env, _: term, _: ?*c_ulong) c_int {
    return 0;
}
pub fn enif_getenv(_: [*c]const u8, _: [*c]u8, _: ?*usize) c_int {
    return 0;
}
pub fn enif_has_pending_exception(_: env, _: trm) c_int {
    return 0;
}
pub fn enif_hash(_: hash, _: term, _: u64) u64 {
    return 0;
}
pub fn enif_inspect_binary(_: env, _: term, _: bin) c_int {
    return 0;
}
pub fn enif_inspect_iolist_as_binary(_: env, _: term, _: bin) c_int {
    return 0;
}
pub fn enif_inspect_iovec(_: env, _: usize, _: term, _: trm, _: ?*iov) c_int {
    return 0;
}
pub fn enif_ioq_create(_: ioqo) ioq {
    return null;
}
pub fn enif_ioq_destroy(_: ioq) void {}
<<<<<<< HEAD
pub fn enif_ioq_deq(_: ioq, _: usize, _: ?*usize) c_int {
    return 0;
}
pub fn enif_ioq_enq_binary(_: ioq, _: bin, _: usize) c_int {
    return 0;
}
pub fn enif_ioq_enqv(_: ioq, _: iov, _: usize) c_int {
    return 0;
}
pub fn enif_ioq_peek(_: ioq, _: ?*c_int) siv {
    return 0;
}
pub fn enif_ioq_peek_head(_: env, _: ioq, _: ?*c_int, _: trm) siv {
    return 0;
}
pub fn enif_ioq_size(_: ioq) usize {
    return 0;
}
pub fn enif_is_atom(_: env, _: term) c_int {
    return 0;
}
pub fn enif_is_binary(_: env, _: term) c_int {
    return 0;
}
pub fn enif_is_current_process_alive(_: env) c_int {
    return 0;
}
pub fn enif_is_empty_list(_: env, _: term) c_int {
    return 0;
}
pub fn enif_is_exception(_: env, _: term) c_int {
    return 0;
}
pub fn enif_is_fun(_: env, _: term) c_int {
    return 0;
}
pub fn enif_is_identical(_: term, _: term) c_int {
    return 0;
}
pub fn enif_is_list(_: env, _: term) c_int {
    return 0;
}
pub fn enif_is_map(_: env, _: term) c_int {
    return 0;
}
pub fn enif_is_number(_: env, _: term) c_int {
    return 0;
}
pub fn enif_is_pid(_: env, _: term) c_int {
    return 0;
}
pub fn enif_is_pid_undefined(_: env, _: term) c_int {
    return 0;
}
pub fn enif_is_port(_: env, _: term) c_int {
    return 0;
}
pub fn enif_is_port_alive(_: env, _: prt) c_int {
    return 0;
}
pub fn enif_is_process_alive(_: env, _: pid) c_int {
    return 0;
}
pub fn enif_is_ref(_: env, _: term) c_int {
    return 0;
}
pub fn enif_is_tuple(_: env, _: term) c_int {
    return 0;
}
pub fn enif_keep_resource(_: ?*anyopaque) c_int {
    return 0;
}
pub fn enif_make_atom(_: env, _: [*c]const u8) term {
    return .{};
}
pub fn enif_make_atom_len(_: env, _: [*c]const u8, _: usize) term {
    return .{};
}
pub fn enif_make_badarg(_: env) term {
    return .{};
}
pub fn enif_make_binary(_: env, _: bin) term {
    return .{};
}
pub fn enif_make_copy(_: env, _: term) term {
    return .{};
}
pub fn enif_make_double(_: env, _: f64) term {
    return .{};
}
pub fn enif_make_existing_atom(_: env, _: [*c]const u8, _: trm, _: cenc) c_int {
    return 0;
}
pub fn enif_make_existing_atom_len(_: env, _: [*c]const u8, _: usize, _: trm, _: cenc) c_int {
    return 0;
}
pub fn enif_make_int(_: env, _: c_int) term {
    return .{};
}
pub fn enif_make_int64(_: env, _: u64) term {
    return .{};
}
=======
pub fn enif_ioq_deq(_: ioq, _: usize, _: ?*usize) c_int { return 0; }
pub fn enif_ioq_enq_binary(_: ioq, _: bin, _: usize) c_int { return 0; }
pub fn enif_ioq_enqv(_: ioq, _: iov, _: usize) c_int { return 0; }
pub fn enif_ioq_peek(_: ioq, _: ?*c_int) siv { return 0; }
pub fn enif_ioq_peek_head(_: env, _: ioq, _: ?*c_int, _: trm) siv { return 0; }
pub fn enif_ioq_size(_: ioq) usize { return 0; }
pub fn enif_is_atom(_: env, _: term) c_int { return 0; }
pub fn enif_is_binary(_: env, _: term) c_int { return 0; }
pub fn enif_is_current_process_alive(_: env) c_int { return 0; }
pub fn enif_is_empty_list(_: env, _: term) c_int { return 0; }
pub fn enif_is_exception(_: env, _: term) c_int { return 0; }
pub fn enif_is_fun(_: env, _: term) c_int { return 0; }
pub fn enif_is_identical(_: term, _: term) c_int { return 0; }
pub fn enif_is_list(_: env, _: term) c_int { return 0; }
pub fn enif_is_map(_: env, _: term) c_int { return 0; }
pub fn enif_is_number(_: env, _: term) c_int { return 0; }
pub fn enif_is_pid(_: env, _: term) c_int { return 0; }
pub fn enif_is_pid_undefined(_: env, _: term) c_int { return 0; }
pub fn enif_is_port(_: env, _: term) c_int { return 0; }
pub fn enif_is_port_alive(_: env, _: prt) c_int { return 0; }
pub fn enif_is_process_alive(_: env, _: pid) c_int { return 0; }
pub fn enif_is_ref(_: env, _: term) c_int { return 0; }
pub fn enif_is_tuple(_: env, _: term) c_int { return 0; }
pub fn enif_keep_resource(_: ?*anyopaque) c_int { return 0; }
pub fn enif_make_atom(_: env, _: [*c]const u8) term { return .{}; }
pub fn enif_make_atom_len(_: env, _: [*c]const u8, _: usize) term { return .{}; }
pub fn enif_make_badarg(_: env) term { return .{}; }
pub fn enif_make_binary(_: env, _: bin) term { return .{}; }
pub fn enif_make_copy(_: env, _: term) term { return .{}; }
pub fn enif_make_double(_: env, _: f64) term { return .{}; }
pub fn enif_make_existing_atom(_: env, _: [*c]const u8, _: trm, _: cenc) c_int { return 0; }
pub fn enif_make_existing_atom_len(_: env, _: [*c]const u8, _: usize, _: trm, _: cenc) c_int { return 0; }
pub fn enif_make_int(_: env, _: c_int) term { return .{}; }
pub fn enif_make_int64(_: env, _: i64) term { return .{}; }
>>>>>>> 64a46034
// don't use the variadic list functions.
// pub fn enif_make_list(...)
// pub fn enif_make_list1(...)
// ...
// pub fn enif_make_list9(...)
pub fn enif_make_list_cell(_: env, _: term, _: term) term {
    return .{};
}
pub fn enif_make_list_from_array(_: env, _: [*c]const term, _: c_int) term {
    return .{};
}
pub fn enif_make_long(_: env, _: c_long) term {
    return .{};
}
pub fn enif_make_map_put(_: env, _: term, _: term, _: term, _: trm) c_int {
    return 0;
}
pub fn enif_make_map_remove(_: env, _: term, _: term, _: trm) c_int {
    return 0;
}
pub fn enif_make_map_update(_: env, _: term, _: term, _: term, _: trm) c_int {
    return 0;
}
pub fn enif_make_map_from_arrays(_: env, _: [*c]const term, _: [*c]const term, _: usize, _: trm) c_int {
    return 0;
}
pub fn enif_make_monitor_term(_: env, _: mon) term {
    return .{};
}
pub fn enif_make_new_binary(_: env, _: usize, _: trm) [*c]u8 {
    return null;
}
pub fn enif_make_new_map(_: env) term {
    return .{};
}
pub fn enif_make_pid(_: env, _: pid) term {
    return .{};
}
pub fn enif_make_ref(_: env) term {
    return .{};
}
pub fn enif_make_resource(_: env, _: ?*anyopaque) term {
    return .{};
}
pub fn enif_make_resource_binary(_: env, _: ?*anyopaque, _: ?*const anyopaque, _: usize) term {
    return .{};
}
pub fn enif_make_reverse_list(_: env, _: term, _: trm) c_int {
    return 0;
}
pub fn enif_make_string(_: env, _: [*c]const u8, _: cenc) term {
    return .{};
}
pub fn enif_make_string_len(_: env, _: [*c]const u8, _: usize, _: cenc) term {
    return .{};
}
pub fn enif_make_sub_binary(_: env, _: term, _: usize, _: usize) term {
    return .{};
}
// don't use the variadic tuple functions.
// pub fn enif_make_tuple(...)
// pub fn enif_make_tuple1(...)
// ...
// pub fn enif_make_tuple9(...)
pub fn enif_make_tuple_from_array(_: env, _: [*c]const term, _: c_uint) term {
    return .{};
}
pub fn enif_make_uint(_: env, _: c_uint) term {
    return .{};
}
pub fn enif_make_uint64(_: env, _: u64) term {
    return .{};
}
pub fn enif_make_ulong(_: env, _: c_ulong) term {
    return .{};
}
pub fn enif_make_unique_integer(_: env, _: unqi) term {
    return .{};
}
pub fn enif_map_iterator_create(_: env, _: term, _: mpi, _: mpie) c_int {
    return 0;
}
pub fn enif_map_iterator_destroy(_: env, _: mpi) void {}
pub fn enif_map_iterator_get_pair(_: env, _: mpi, _: trm, _: trm) c_int {
    return 0;
}
pub fn enif_map_iterator_is_head(_: env, _: mpi) c_int {
    return 0;
}
pub fn enif_map_iterator_is_tail(_: env, _: mpi) c_int {
    return 0;
}
pub fn enif_map_iterator_next(_: env, _: mpi) c_int {
    return 0;
}
pub fn enif_map_iterator_prev(_: env, _: mpi) c_int {
    return 0;
}
pub fn enif_monitor_process(_: env, _: ?*anyopaque, _: pid, _: mon) c_int {
    return 0;
}
pub fn enif_monotonic_time(_: timeu) time {
    return .{};
}
pub fn enif_mutex_create(_: [*c]u8) mtx {
    return null;
}
pub fn enif_mutex_destroy(_: mtx) void {}
pub fn enif_mutex_lock(_: mtx) void {}
pub fn enif_mutex_name(_: mtx) [*c]u8 {
    return null;
}
pub fn enif_mutex_trylock(_: mtx) c_int {
    return 0;
}
pub fn enif_mutex_unlock(_: mtx) void {}
// next function is deprecated
// pub fn enif_now_time(...)
pub fn enif_open_resource_type(_: env, _: [*c]const u8, _: [*c]const u8, _: dtor, _: rflags, _: ?*rflags) res {
    return null;
}
pub fn enif_open_resource_type_x(_: env, _: [*c]const u8, _: ini, _: rflags, _: ?*rflags) res {
    return null;
}
pub fn enif_init_resource_type(_: env, _: [*c]const u8, _: ini, _: rflags, _: ?*rflags) res {
    return null;
}
pub fn enif_port_command(_: env, _: prt, _: env, _: term) c_int {
    return .{};
}
pub fn enif_priv_data(_: env) ?*anyopaque {
    return null;
}
pub fn enif_raise_exception(_: env, _: term) term {
    return .{};
}
pub fn enif_realloc(_: ?*anyopaque, _: usize) ?*anyopaque {
    return null;
}
pub fn enif_realloc_binary(_: bin, _: usize) c_int {
    return null;
}
pub fn enif_release_binary(_: bin) void {}
pub fn enif_release_resource(_: ?*anyopaque) void {}
pub fn enif_rwlock_create(_: [*c]u8) lck {
    return null;
}
pub fn enif_rwlock_destroy(_: lck) void {}
pub fn enif_rwlock_name(_: lck) [*c]u8 {}
pub fn enif_rwlock_rlock(_: lck) void {}
pub fn enif_rwlock_runlock(_: lck) void {}
pub fn enif_rwlock_rwunlock(_: lck) void {}
pub fn enif_rwlock_tryrlock(_: lck) c_int {
    return 0;
}
pub fn enif_rwlock_tryrwlock(_: lck) c_int {
    return 0;
}
pub fn enif_schedule_nif(_: env, _: [*c]const u8, _: c_int, _: reentry, _: c_int, _: [*c]const term) term {
    return .{};
}
pub fn enif_select(_: env, _: event, _: sflags, _: ?*anyopaque, _: pid, _: term) c_int {
    return 0;
}
pub fn enif_select_read(_: env, _: event, _: ?*anyopaque, _: pid, _: term, _: env) c_int {
    return 0;
}
pub fn enif_select_write(_: env, _: event, _: ?*anyopaque, _: pid, _: term, _: env) c_int {
    return 0;
}
pub fn enif_self(_: env, _: pid) pid {
    return null;
}
pub fn enif_send(_: env, _: pid, _: env, _: term) c_int {
    return 0;
}
pub fn enif_set_pid_undefined(_: pid) void {}
pub fn enif_sizeof_resource(_: ?*anyopaque) c_uint {
    return 0;
}
// not usable since it's variadic
// pub fn enif_snprintf(...)
pub fn enif_system_info(_: inf, _: usize) void {}
pub fn enif_term_to_binary(_: env, _: term, _: bin) c_int {
    return 0;
}
pub fn enif_term_type(_: env, _: term) ttyp {
    return 0;
}
pub fn enif_thread_create(_: [*c]u8, _: ?*tid_, _: *const fn (?*anyopaque) callconv(.C) ?*anyopaque, _: ?*anyopaque, _: top) c_int {
    return 0;
}
pub fn enif_thread_exit(_: ?*anyopaque) void {}
pub fn enif_thread_join(_: tid_, _: ?*?*anyopaque) c_int {
    return 0;
}
pub fn enif_thread_name(_: tid_) [*c]u8 {
    return null;
}
pub fn enif_therad_opts_create(_: [*c]u8) top {
    return null;
}
pub fn enif_thread_opts_destroy(_: top) void {}
pub fn enif_thread_self() tid_ {
    return .{};
}
pub fn enif_thread_type() c_int {
    return 0;
}
pub fn enif_time_offset(_: timeu) time {
    return .{};
}
pub fn enif_tsd_get(_: tsdk) c_int {
    return 0;
}
pub fn enif_tsd_key_destroy(_: tsdk) void {}
pub fn enif_tsd_set(_: tsdk, _: ?*anyopaque) void {}
// pub fn enif_vfprintf(...)
// pub fn enif_vsnprintf(...)
pub fn enif_whereis_pid(_: env, _: term, _: pid) c_int {
    return 0;
}
pub fn enif_whereis_port(_: env, _: term, _: pid) c_int {
    return 0;
}

// #define constants section.
// these values have to exist as exported const values.  Because this is a stub
// file, the values probably don't have to match the "true" values.  However, they
// must be unique within each category.

pub const ERL_NIF_TERM_TYPE_ATOM = 0;
pub const ERL_NIF_TERM_TYPE_BITSTRING = 1;
pub const ERL_NIF_TERM_TYPE_FLOAT = 2;
pub const ERL_NIF_TERM_TYPE_FUN = 3;
pub const ERL_NIF_TERM_TYPE_INTEGER = 4;
pub const ERL_NIF_TERM_TYPE_LIST = 5;
pub const ERL_NIF_TERM_TYPE_MAP = 6;
pub const ERL_NIF_TERM_TYPE_PID = 7;
pub const ERL_NIF_TERM_TYPE_PORT = 8;
pub const ERL_NIF_TERM_TYPE_REFERENCE = 9;
pub const ERL_NIF_TERM_TYPE_TUPLE = 10;

pub const ERL_NIF_LATIN1 = 0;

pub const ERL_NIF_SEC = 0;
pub const ERL_NIF_MSEC = 1;
pub const ERL_NIF_USEC = 2;
pub const ERL_NIF_NSEC = 3;

pub const ERL_NIF_UNIQUE_POSITIVE = 0;
pub const ERL_NIF_UNIQUE_MONOTONIC = 1;

pub const ERL_NIF_INTERNAL_HASH = 0;
pub const ERL_NIF_PHASH2 = 1;

pub const ERL_NIF_RT_CREATE = 0;<|MERGE_RESOLUTION|>--- conflicted
+++ resolved
@@ -227,7 +227,7 @@
     return null;
 }
 pub fn enif_ioq_destroy(_: ioq) void {}
-<<<<<<< HEAD
+
 pub fn enif_ioq_deq(_: ioq, _: usize, _: ?*usize) c_int {
     return 0;
 }
@@ -327,45 +327,10 @@
 pub fn enif_make_int(_: env, _: c_int) term {
     return .{};
 }
-pub fn enif_make_int64(_: env, _: u64) term {
-    return .{};
-}
-=======
-pub fn enif_ioq_deq(_: ioq, _: usize, _: ?*usize) c_int { return 0; }
-pub fn enif_ioq_enq_binary(_: ioq, _: bin, _: usize) c_int { return 0; }
-pub fn enif_ioq_enqv(_: ioq, _: iov, _: usize) c_int { return 0; }
-pub fn enif_ioq_peek(_: ioq, _: ?*c_int) siv { return 0; }
-pub fn enif_ioq_peek_head(_: env, _: ioq, _: ?*c_int, _: trm) siv { return 0; }
-pub fn enif_ioq_size(_: ioq) usize { return 0; }
-pub fn enif_is_atom(_: env, _: term) c_int { return 0; }
-pub fn enif_is_binary(_: env, _: term) c_int { return 0; }
-pub fn enif_is_current_process_alive(_: env) c_int { return 0; }
-pub fn enif_is_empty_list(_: env, _: term) c_int { return 0; }
-pub fn enif_is_exception(_: env, _: term) c_int { return 0; }
-pub fn enif_is_fun(_: env, _: term) c_int { return 0; }
-pub fn enif_is_identical(_: term, _: term) c_int { return 0; }
-pub fn enif_is_list(_: env, _: term) c_int { return 0; }
-pub fn enif_is_map(_: env, _: term) c_int { return 0; }
-pub fn enif_is_number(_: env, _: term) c_int { return 0; }
-pub fn enif_is_pid(_: env, _: term) c_int { return 0; }
-pub fn enif_is_pid_undefined(_: env, _: term) c_int { return 0; }
-pub fn enif_is_port(_: env, _: term) c_int { return 0; }
-pub fn enif_is_port_alive(_: env, _: prt) c_int { return 0; }
-pub fn enif_is_process_alive(_: env, _: pid) c_int { return 0; }
-pub fn enif_is_ref(_: env, _: term) c_int { return 0; }
-pub fn enif_is_tuple(_: env, _: term) c_int { return 0; }
-pub fn enif_keep_resource(_: ?*anyopaque) c_int { return 0; }
-pub fn enif_make_atom(_: env, _: [*c]const u8) term { return .{}; }
-pub fn enif_make_atom_len(_: env, _: [*c]const u8, _: usize) term { return .{}; }
-pub fn enif_make_badarg(_: env) term { return .{}; }
-pub fn enif_make_binary(_: env, _: bin) term { return .{}; }
-pub fn enif_make_copy(_: env, _: term) term { return .{}; }
-pub fn enif_make_double(_: env, _: f64) term { return .{}; }
-pub fn enif_make_existing_atom(_: env, _: [*c]const u8, _: trm, _: cenc) c_int { return 0; }
-pub fn enif_make_existing_atom_len(_: env, _: [*c]const u8, _: usize, _: trm, _: cenc) c_int { return 0; }
-pub fn enif_make_int(_: env, _: c_int) term { return .{}; }
-pub fn enif_make_int64(_: env, _: i64) term { return .{}; }
->>>>>>> 64a46034
+pub fn enif_make_int64(_: env, _: i64) term {
+    return .{};
+}
+
 // don't use the variadic list functions.
 // pub fn enif_make_list(...)
 // pub fn enif_make_list1(...)
